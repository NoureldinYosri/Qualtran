--- conflicted
+++ resolved
@@ -18,11 +18,8 @@
 from typing import Optional, Sequence, Union
 
 import attrs
-<<<<<<< HEAD
 import cirq
-=======
 import numpy as np
->>>>>>> 4a0ff59e
 
 import qualtran.rotation_synthesis._typing as rst
 import qualtran.rotation_synthesis.math_config as mc
@@ -116,7 +113,6 @@
         n = sum(g.startswith("T") for g in seq)
         return UnitaryChannel(u.matrix[0, 0], u.matrix[1, 0], n, twirl)
 
-<<<<<<< HEAD
     def to_cirq(self, fmt: str = "xz", qs: Optional[Sequence[cirq.Qid]] = None) -> cirq.Circuit:
         """Retruns a representation of the channel as a cirq circuit.
 
@@ -151,7 +147,7 @@
         gates = ctr.to_quirk(self.to_matrix(), fmt)
         cols = '[' + ','.join(f'[{g}]' for g in gates) + ']'
         return "https://algassert.com/quirk#circuit={\"cols\":%s}" % cols
-=======
+
     def diamond_norm_distance_to_unitary(
         self, unitary: np.ndarray, config: mc.MathConfig
     ) -> rst.Real:
@@ -189,7 +185,6 @@
                 unitary = unitary @ u
         unitary = unitary.rescale()
         return UnitaryChannel(unitary.matrix[0, 0], unitary.matrix[1, 0], unitary.num_t_gates())
->>>>>>> 4a0ff59e
 
 
 @attrs.frozen
