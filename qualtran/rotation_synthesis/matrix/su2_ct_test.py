#  Copyright 2025 Google LLC
#
#  Licensed under the Apache License, Version 2.0 (the "License");
#  you may not use this file except in compliance with the License.
#  You may obtain a copy of the License at
#
#      https://www.apache.org/licenses/LICENSE-2.0
#
#  Unless required by applicable law or agreed to in writing, software
#  distributed under the License is distributed on an "AS IS" BASIS,
#  WITHOUT WARRANTIES OR CONDITIONS OF ANY KIND, either express or implied.
#  See the License for the specific language governing permissions and
#  limitations under the License.

from typing import Optional

import numpy as np
import pytest

import qualtran.rotation_synthesis.math_config as mc
from qualtran.rotation_synthesis.matrix import su2_ct
from qualtran.rotation_synthesis.rings import zsqrt2, zw

_GATES = [su2_ct.ISqrt2, su2_ct.SSqrt2, su2_ct.HSqrt2, su2_ct.Tx, su2_ct.Ty, su2_ct.Tz]
_SQRT2 = np.sqrt(2)
_LAMBDA = zsqrt2.ZSqrt2(2, 1)
_LAMBDA_ZW = zw.ZW.from_pair(_LAMBDA, zsqrt2.Zero)


def _make_random_su(n: int, m: int, random_cliffords: bool = False, seed: Optional[int] = None):
    rng = np.random.default_rng(seed)
    gates = [su2_ct.Tx, su2_ct.Ty, su2_ct.Tz]
    if random_cliffords:
        gates += [su2_ct.SSqrt2, su2_ct.HSqrt2]
    for _ in range(n):
        res = su2_ct.ISqrt2
        for i in rng.choice(len(gates), m):
            res = res @ gates[i]
        yield res


@pytest.mark.parametrize("g", _make_random_su(50, 5, random_cliffords=True, seed=0))
def test_parametric_form(g: su2_ct.SU2CliffordT):
    pf = g.parametric_form()
    got = su2_ct.SU2CliffordT.from_parametric_form(pf)
    assert got == g


@pytest.mark.parametrize("seq", np.random.choice(6, size=(10, 5)))
def test_multiply(seq):
    g = su2_ct.ISqrt2
    g_numpy = np.eye(2)
    k = 0
    for i in seq:
        g = g @ _GATES[i]
        k += i >= 3  # is a T gate.
        g_numpy = (g_numpy @ _GATES[i].matrix.astype(complex)) / _SQRT2
    assert g.det() == 2 * _LAMBDA**k
    np.testing.assert_allclose(g.matrix.astype(complex) / _SQRT2, g_numpy, atol=1e-9)


@pytest.mark.parametrize("g", _make_random_su(10, 3, random_cliffords=False, seed=0))
def test_adjoint(g):
    assert g @ g.adjoint() == su2_ct.ISqrt2 * _LAMBDA_ZW**3


_X = np.array([[0, 1], [1, 0]])
_Y = np.array([[0, -1j], [1j, 0]])
_Z = np.array([[1, 0], [0, -1]])
_TX_numpy = (np.eye(2) + (np.eye(2) - 1j * _X) / _SQRT2) / np.sqrt(2 + _SQRT2)
_TY_numpy = (np.eye(2) + (np.eye(2) - 1j * _Y) / _SQRT2) / np.sqrt(2 + _SQRT2)
_TZ_numpy = (np.eye(2) + (np.eye(2) - 1j * _Z) / _SQRT2) / np.sqrt(2 + _SQRT2)


@pytest.mark.parametrize(
    ["g", "g_numpy"], [[su2_ct.Tx, _TX_numpy], [su2_ct.Ty, _TY_numpy], [su2_ct.Tz, _TZ_numpy]]
)
def test_t_gates(g, g_numpy):
    np.testing.assert_allclose(g.matrix.astype(complex) / _SQRT2 / np.sqrt(2 + _SQRT2), g_numpy)
    np.testing.assert_allclose(
<<<<<<< HEAD
        g.adjoint().numpy() / _SQRT2 / np.sqrt(2 + _SQRT2), g_numpy.T.conjugate()
    )
=======
        g.adjoint().matrix.astype(complex) / _SQRT2 / np.sqrt(2 + _SQRT2), g_numpy.T.conjugate()
    )


@pytest.mark.parametrize("g", _make_random_su(50, 5, random_cliffords=True, seed=0))
def test_to_seq(g):
    seq = g.to_sequence()
    got = su2_ct.SU2CliffordT.from_sequence(seq)
    assert got == g or got * -1 == g


def are_close_up_to_global_phase(u, v):
    i, j = np.unravel_index(  # pylint: disable=unbalanced-tuple-unpacking
        np.abs(u).argmax(), u.shape
    )
    return np.allclose(u * v[i, j] / u[i, j], v)


def test_generate_cliffords():
    cliffords = su2_ct.generate_cliffords()
    cirq_cliffords = [
        cirq.unitary(c) for c in cirq.SingleQubitCliffordGate.all_single_qubit_cliffords
    ]
    assert np.allclose(np.abs([np.linalg.det(c.matrix.astype(complex)) for c in cliffords]), 2)
    sqrt2 = np.sqrt(2)
    for c in cliffords:
        u = c.matrix.astype(complex) / sqrt2
        assert np.any([are_close_up_to_global_phase(u, c) for c in cirq_cliffords])


@pytest.mark.parametrize("g", _make_random_su(50, 5, random_cliffords=True, seed=0))
@pytest.mark.parametrize("config", [None, mc.NumpyConfig])
def test_rescale(g: su2_ct.SU2CliffordT, config):
    np.testing.assert_allclose(g.numpy(config), g.rescale().numpy(config))


def test_num_t_gates():
    for clifford in su2_ct.generate_cliffords():
        assert clifford.num_t_gates() == 0

        for t in su2_ct.Ts:
            assert (clifford @ t).num_t_gates() == 1

    for t1 in su2_ct.Ts:
        for t2 in su2_ct.Ts:
            assert (t1 @ t2).num_t_gates() == 2

    for t in su2_ct.Ts:
        # still two T gates
        assert (t @ t.adjoint()).num_t_gates() == 2

        # We need to call .rescale to remove the common factor and reduce the T count.
        assert (t @ t.adjoint()).rescale().num_t_gates() == 0
>>>>>>> 4a0ff59e
<|MERGE_RESOLUTION|>--- conflicted
+++ resolved
@@ -78,10 +78,6 @@
 def test_t_gates(g, g_numpy):
     np.testing.assert_allclose(g.matrix.astype(complex) / _SQRT2 / np.sqrt(2 + _SQRT2), g_numpy)
     np.testing.assert_allclose(
-<<<<<<< HEAD
-        g.adjoint().numpy() / _SQRT2 / np.sqrt(2 + _SQRT2), g_numpy.T.conjugate()
-    )
-=======
         g.adjoint().matrix.astype(complex) / _SQRT2 / np.sqrt(2 + _SQRT2), g_numpy.T.conjugate()
     )
 
@@ -134,5 +130,4 @@
         assert (t @ t.adjoint()).num_t_gates() == 2
 
         # We need to call .rescale to remove the common factor and reduce the T count.
-        assert (t @ t.adjoint()).rescale().num_t_gates() == 0
->>>>>>> 4a0ff59e
+        assert (t @ t.adjoint()).rescale().num_t_gates() == 0