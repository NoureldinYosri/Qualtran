--- conflicted
+++ resolved
@@ -170,13 +170,8 @@
     error_budget: float = 1e-2,
     cycle_time_us: float = 1.0,
     routing_overhead: float = 0.5,
-<<<<<<< HEAD
-    factory: MagicStateFactory | None = None,
-    data_block: DataBlock | None = None,
-=======
     factory: Optional[MagicStateFactory] = None,
     data_block: Optional[DataBlock] = None,
->>>>>>> 31039275
 ) -> PhysicalCost:
     """Physical costs using the model from catalyzed CCZ to 2T paper.
 
