#  Copyright 2023 Google LLC
#
#  Licensed under the Apache License, Version 2.0 (the "License");
#  you may not use this file except in compliance with the License.
#  You may obtain a copy of the License at
#
#      https://www.apache.org/licenses/LICENSE-2.0
#
#  Unless required by applicable law or agreed to in writing, software
#  distributed under the License is distributed on an "AS IS" BASIS,
#  WITHOUT WARRANTIES OR CONDITIONS OF ANY KIND, either express or implied.
#  See the License for the specific language governing permissions and
#  limitations under the License.

"""Classes for specifying `Bloq.registers`."""
import enum
import itertools
from collections import defaultdict
from typing import Dict, Iterable, Iterator, List, overload, Tuple, TYPE_CHECKING

import numpy as np
from attrs import field, frozen
from numpy.typing import NDArray

if TYPE_CHECKING:
    import cirq


class Side(enum.Flag):
    """Denote LEFT, RIGHT, or THRU registers.

    LEFT registers serve as input lines (only) to the Bloq. RIGHT registers are output
    lines (only) from the Bloq. THRU registers are both input and output.

    Traditional unitary operations will have THRU registers that operate on a collection of
    qubits which are then made available to following operations. RIGHT and LEFT registers
    imply allocation, deallocation, or reshaping of the registers.
    """

    LEFT = enum.auto()
    RIGHT = enum.auto()
    THRU = LEFT | RIGHT


@frozen
class Register:
    """A data type describing a register of qubits.

    Each register has a name as well as attributes describing the quantum data expected
    to be passed to the register. A collection of `Register` objects can be used to define
    a bloq's signature, see the `Signature` class.

    Attributes:
        name: The string name of the register
        bitsize: The number of (qu)bits in the register.
        shape: A tuple of integer dimensions to declare a multidimensional register. The
            total number of bits is the product of entries in this tuple times `bitsize`.
        side: Whether this is a left, right, or thru register. See the documentation for `Side`
            for more information.
    """

    name: str
    bitsize: int
    shape: Tuple[int, ...] = field(
        default=tuple(), converter=lambda v: (v,) if isinstance(v, int) else tuple(v)
    )
    side: Side = Side.THRU

    def all_idxs(self) -> Iterable[Tuple[int, ...]]:
        """Iterate over all possible indices of a multidimensional register."""
        yield from itertools.product(*[range(sh) for sh in self.shape])

    def total_bits(self) -> int:
        """The total number of bits in this register.

        This is the product of bitsize and each of the dimensions in `shape`.
        """
        return self.bitsize * int(np.product(self.shape))


@frozen
class SelectionRegister(Register):
    """Register used to represent SELECT register for various LCU methods.

    `SelectionRegister` extends the `Register` class to store the iteration length
    corresponding to that register along with its size.

    LCU methods often make use of coherent for-loops via UnaryIteration, iterating over a range
    of values stored as a superposition over the `SELECT` register. Such (nested) coherent
    for-loops can be represented using a `Tuple[SelectionRegister, ...]` where the i'th entry
    stores the bitsize and iteration length of i'th nested for-loop.

    One useful feature when processing such nested for-loops is to flatten out a composite index,
    represented by a tuple of indices (i, j, ...), one for each selection register into a single
    integer that can be used to index a flat target register. An example of such a mapping
    function is described in Eq.45 of https://arxiv.org/abs/1805.03662. A general version of this
    mapping function can be implemented using `numpy.ravel_multi_index` and `numpy.unravel_index`.

    For example:
        1) We can flatten a 2D for-loop as follows
        >>> import numpy as np
        >>> N, M = 10, 20
        >>> flat_indices = set()
        >>> for x in range(N):
        ...     for y in range(M):
        ...         flat_idx = x * M + y
        ...         assert np.ravel_multi_index((x, y), (N, M)) == flat_idx
        ...         assert np.unravel_index(flat_idx, (N, M)) == (x, y)
        ...         flat_indices.add(flat_idx)
        >>> assert len(flat_indices) == N * M

        2) Similarly, we can flatten a 3D for-loop as follows
        >>> import numpy as np
        >>> N, M, L = 10, 20, 30
        >>> flat_indices = set()
        >>> for x in range(N):
        ...     for y in range(M):
        ...         for z in range(L):
        ...             flat_idx = x * M * L + y * L + z
        ...             assert np.ravel_multi_index((x, y, z), (N, M, L)) == flat_idx
        ...             assert np.unravel_index(flat_idx, (N, M, L)) == (x, y, z)
        ...             flat_indices.add(flat_idx)
        >>> assert len(flat_indices) == N * M * L
    """

    name: str
    bitsize: int
    iteration_length: int = field()
    shape: Tuple[int, ...] = field(
        converter=lambda v: (v,) if isinstance(v, int) else tuple(v), default=()
    )
    side: Side = Side.THRU

    @iteration_length.default
    def _default_iteration_length(self):
        return 2**self.bitsize

    @iteration_length.validator
    def validate_iteration_length(self, attribute, value):
        if len(self.shape) != 0:
            raise ValueError(f'Selection register {self.name} should be flat. Found {self.shape=}')
        if not (0 <= value <= 2**self.bitsize):
            raise ValueError(f'iteration length must be in range [0, 2^{self.bitsize}]')


def _dedupe(kv_iter: Iterable[Tuple[str, Register]]) -> Dict[str, Register]:
    """Construct a dictionary, but check that there are no duplicate keys."""
    # throw ValueError if duplicate keys are provided.
    d = {}
    for k, v in kv_iter:
        if k in d:
            raise ValueError(f"Register {k} is specified more than once per side.") from None
        d[k] = v
    return d


class Signature:
    """An ordered sequence of `Register`s that follow the rules for a bloq signature.

    `Bloq.signature` is a property of all bloqs, and should be an object of this type.
    It is analogous to a function signature in traditional computing where we specify the
    names and types of the expected inputs and outputs.

    Each LEFT (including thru) register must have a unique name. Each RIGHT (including thru)
    register must have a unique name.

    Args:
        registers: The registers comprising the signature.
    """

    def __init__(self, registers: Iterable[Register]):
        self._registers = tuple(registers)
        self._lefts = _dedupe((reg.name, reg) for reg in self._registers if reg.side & Side.LEFT)
        self._rights = _dedupe((reg.name, reg) for reg in self._registers if reg.side & Side.RIGHT)

    @classmethod
    def build(cls, **registers: int) -> 'Signature':
        """Construct a Signature comprised of simple thru registers.

        Args:
            registers: keyword arguments mapping register name to bitsize. All registers
                will be 0-dimensional and THRU.
        """
        return cls(Register(name=k, bitsize=v) for k, v in registers.items() if v)

    def lefts(self) -> Iterable[Register]:
        """Iterable over all registers that appear on the LEFT as input."""
        yield from self._lefts.values()

    def rights(self) -> Iterable[Register]:
        """Iterable over all registers that appear on the RIGHT as output."""
        yield from self._rights.values()

    def get_left(self, name: str) -> Register:
        """Get a left register by name."""
        return self._lefts[name]

    def get_right(self, name: str) -> Register:
        """Get a right register by name."""
        return self._rights[name]

    def groups(self) -> Iterable[Tuple[str, List[Register]]]:
        """Iterate over register groups by name.

        Registers with shared names (but differing `side` attributes) can be implicitly grouped.
        """
        groups = defaultdict(list)
        for reg in self._registers:
            groups[reg.name].append(reg)

        yield from groups.items()

    def __repr__(self):
        return f'Signature({repr(self._registers)})'

    @overload
    def __getitem__(self, key: int) -> Register:
        pass

    @overload
    def __getitem__(self, key: slice) -> Tuple[Register, ...]:
        pass

    def __getitem__(self, key):
        return self._registers[key]

    def __contains__(self, item: Register) -> bool:
        return item in self._registers

    def __iter__(self) -> Iterator[Register]:
        yield from self._registers

    def __len__(self) -> int:
        return len(self._registers)

    def get_cirq_quregs(self) -> Dict[str, 'NDArray[cirq.Qid]']:
        """Get arrays of cirq qubits for these registers."""
        # TODO(gh/Qualtran/issues/398): Make `get_cirq_quregs` an independent method.
        from qualtran._infra.gate_with_registers import get_named_qubits

<<<<<<< HEAD
        cirq_regs = [
            cirq_ft.Register(name=reg.name, bitsize=reg.bitsize, shape=reg.shape)
            for reg in self.lefts()
        ]
        return cirq_ft.infra.get_named_qubits(cirq_regs)
=======
        return get_named_qubits(self.lefts())
>>>>>>> 8a4067ab

    def __hash__(self):
        return hash(self._registers)

    def __eq__(self, other) -> bool:
        return self._registers == other._registers<|MERGE_RESOLUTION|>--- conflicted
+++ resolved
@@ -238,15 +238,7 @@
         # TODO(gh/Qualtran/issues/398): Make `get_cirq_quregs` an independent method.
         from qualtran._infra.gate_with_registers import get_named_qubits
 
-<<<<<<< HEAD
-        cirq_regs = [
-            cirq_ft.Register(name=reg.name, bitsize=reg.bitsize, shape=reg.shape)
-            for reg in self.lefts()
-        ]
-        return cirq_ft.infra.get_named_qubits(cirq_regs)
-=======
         return get_named_qubits(self.lefts())
->>>>>>> 8a4067ab
 
     def __hash__(self):
         return hash(self._registers)
