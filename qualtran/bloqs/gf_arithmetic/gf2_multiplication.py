--- conflicted
+++ resolved
@@ -279,16 +279,12 @@
 
     @cached_property
     def qgf(self) -> QGF:
-<<<<<<< HEAD
-        return QGF(2, self.n, self.galois_field)
-=======
         return QGF(
             2,
             self.n,
             self.galois_field.irreducible_poly,
             element_repr=self.galois_field.element_repr,
         )
->>>>>>> bf77986a
 
     @staticmethod
     def from_polynomials(
@@ -328,10 +324,6 @@
 
     def on_classical_vals(self, g) -> Dict[str, 'ClassicalValT']:
         assert isinstance(g, self.galois_field)
-<<<<<<< HEAD
-        r = g * self.const
-=======
->>>>>>> bf77986a
         return {'g': g * self.const}
 
     def build_composite_bloq(self, bb: 'BloqBuilder', g: 'Soquet') -> Dict[str, 'SoquetT']:
@@ -374,7 +366,7 @@
     def __hash__(self):
         return hash((self.const.additive_order, self.galois_field.irreducible_poly))
 
-<<<<<<< HEAD
+
 
 @bloq_example
 def _gf2_multiply_by_constant_modulu() -> GF2MultiplyByConstantMod:
@@ -388,21 +380,6 @@
 
 
 @bloq_example
-=======
-
-@bloq_example
-def _gf2_multiply_by_constant_modulu() -> GF2MultiplyByConstantMod:
-    import galois
-
-    mx = galois.Poly.Degrees([0, 1, 3])  # x^3 + x + 1
-    gf = galois.GF(2, 3, irreducible_poly=mx)
-    const = gf(5)  # x^2 + 1
-    gf2_multiply_by_constant_modulu = GF2MultiplyByConstantMod(const, gf)
-    return gf2_multiply_by_constant_modulu
-
-
-@bloq_example
->>>>>>> bf77986a
 def _gf2_poly_multiply_by_constant_modulu() -> GF2MultiplyByConstantMod:
     fx = [2, 0]  # x^2 + 1
     mx = [0, 1, 3]  # x^3 + x + 1
@@ -413,7 +390,6 @@
 _MULTIPLY_BY_CONSTANT_MOD_DOC = BloqDocSpec(
     bloq_cls=GF2MultiplyByConstantMod,
     examples=(_gf2_multiply_by_constant_modulu, _gf2_poly_multiply_by_constant_modulu),
-<<<<<<< HEAD
 )
 
 
@@ -677,6 +653,4 @@
 
 _BINARY_POLYNOMIAL_MULTIPLICATION_DOC = BloqDocSpec(
     bloq_cls=BinaryPolynomialMultiplication, examples=(_binarypolynomialmultiplication,)
-=======
->>>>>>> bf77986a
 )