--- conflicted
+++ resolved
@@ -48,30 +48,10 @@
     bloq = SelectSparse(num_spin_orb)
     _, sigma = bloq.call_graph()
     cost += sigma[TGate()]
-<<<<<<< HEAD
     bloq, num_non_zero = make_prep_sparse(num_spin_orb, num_bits_state_prep, num_bits_rot_aa)
     _, sigma = bloq.call_graph()
     cost += sigma[TGate()]
     bloq = attrs.evolve(bloq, adjoint=True, qroam_block_size=2 ** QI(num_non_zero)[0])
-=======
-    bloq = PrepareSparse(
-        num_spin_orb,
-        num_non_zero,
-        num_bits_rot_aa=num_bits_rot_aa,
-        num_bits_state_prep=num_bits_state_prep,
-        qroam_block_size=32,  # harcoded in openfermion
-    )
-    _, sigma = bloq.call_graph()
-    cost += sigma[TGate()]
-    bloq = PrepareSparse(
-        num_spin_orb,
-        num_non_zero,
-        num_bits_rot_aa=num_bits_rot_aa,
-        num_bits_state_prep=num_bits_state_prep,
-        adjoint=True,
-        qroam_block_size=2 ** QI(num_non_zero)[0],  # determined from QI in openfermion
-    )
->>>>>>> d27796b8
     _, sigma = bloq.call_graph()
     cost += sigma[TGate()]
     unused_lambda = 10
@@ -84,12 +64,4 @@
         num_spin_orb, unused_lambda, num_non_zero, unused_de, num_bits_state_prep, unused_stps
     )[0]
     adjusted_cost_qualtran = (cost + refl_cost - delta_swap) // 4
-<<<<<<< HEAD
-    assert adjusted_cost_qualtran == cost_of
-
-
-def test_notebook():
-    execute_notebook("sparse")
-=======
-    assert adjusted_cost_qualtran == cost_of
->>>>>>> d27796b8
+    assert adjusted_cost_qualtran == cost_of