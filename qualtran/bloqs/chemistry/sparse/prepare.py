#  Copyright 2023 Google LLC
#
#  Licensed under the Apache License, Version 2.0 (the "License");
#  you may not use this file except in compliance with the License.
#  You may obtain a copy of the License at
#
#      https://www.apache.org/licenses/LICENSE-2.0
#
#  Unless required by applicable law or agreed to in writing, software
#  distributed under the License is distributed on an "AS IS" BASIS,
#  WITHOUT WARRANTIES OR CONDITIONS OF ANY KIND, either express or implied.
#  See the License for the specific language governing permissions and
#  limitations under the License.
"""PREPARE for the sparse chemistry Hamiltonian in second quantization."""

import itertools
from functools import cached_property
<<<<<<< HEAD
from typing import Dict, Optional, Set, Tuple, TYPE_CHECKING
=======
from typing import Optional, Set, Tuple, TYPE_CHECKING
>>>>>>> d27796b8

import numpy as np
from attrs import field, frozen
from numpy.typing import NDArray

<<<<<<< HEAD
from qualtran import bloq_example, BloqBuilder, BloqDocSpec, Register, SelectionRegister, SoquetT
from qualtran.bloqs.arithmetic.comparison import LessThanEqual
from qualtran.bloqs.basic_gates import CSwap, Hadamard, Toffoli
from qualtran.bloqs.basic_gates.z_basis import ZGate
from qualtran.bloqs.chemistry.black_boxes import (
    PrepareUniformSuperposition as BBPrepareUniformSuperposition,
)
from qualtran.bloqs.controlled_bloq import ControlledBloq
from qualtran.bloqs.on_each import OnEach
from qualtran.bloqs.prepare_uniform_superposition import PrepareUniformSuperposition
from qualtran.bloqs.select_and_prepare import PrepareOracle
from qualtran.bloqs.select_swap_qrom import find_optimal_log_block_size, SelectSwapQROM
from qualtran.linalg.lcu_util import preprocess_lcu_coefficients_for_reversible_sampling
=======
from qualtran import Register, SelectionRegister
from qualtran.bloqs.basic_gates import CSwap, Toffoli
from qualtran.bloqs.chemistry.black_boxes import PrepareUniformSuperposition
from qualtran.bloqs.select_and_prepare import PrepareOracle
from qualtran.bloqs.select_swap_qrom import find_optimal_log_block_size
>>>>>>> d27796b8

if TYPE_CHECKING:
    from qualtran.resource_counting import BloqCountT, SympySymbolAllocator


def get_sparse_inputs_from_integrals(
    tpq_prime: NDArray[np.float64], eris: NDArray[np.float64], drop_element_thresh: float = 0.0
):
    r"""Simple way to build sparse integrals from usual chemistry integrals.

    Extract $p \ge q$, $r \ge s$, $pq \ge rs$, and then truncate based on drop_element_thresh.

    Args:
        tpq_prime: The modified one-body matrix elements.
        eris: The 4-index electron repulision integral (ERI) tensor in chemists notation (pq|rs).
        drop_element_thresh: Threshold for considering an ERI element as zero.
            Default 0, i.e. don't threshold the elements.

    Returns:
        integrals: Sparsified, symmetry inequivalent integrals.
        indicies: correpsonding indices of the non-zero matrix elements.
    """
    assert len(tpq_prime.shape) == 2, "hcore should be a matrix"
    assert len(eris.shape) == 4, "eris should be 4-index tensor"
    num_spat = tpq_prime.shape[-1]
    tril = np.tril_indices(num_spat)
    # we don't sparsify one-body, but just take the upper triangular part
    tpq_sparse = tpq_prime[tril]
    tpq_indx = np.array([(ix[0], ix[1], 0, 0) for ix in zip(*tril)])
    num_lt = len(tril[0])
    pq_indx = list(zip(*tril))
    pqrs_indx = np.array(list(itertools.product(pq_indx, pq_indx))).reshape((num_lt, num_lt, 4))
    tril_tril = np.tril_indices(num_lt)
    pqrs_indx = pqrs_indx[tril_tril[0], tril_tril[1], :]
    eris_eight = []
    # black complains about not being able to parse eris_eight = eris[*pqrs.T]
    for ix in pqrs_indx:
        p, q, r, s = ix
        eris_eight.append(eris[p, q, r, s])
    eris_eight = np.array(eris_eight)
    keep_indx = np.where(np.abs(eris_eight) > drop_element_thresh)
    eris_eight = eris_eight[keep_indx]
    pqrs_indx = pqrs_indx[keep_indx[0]]
    assert len(pqrs_indx) == len(eris_eight)
    return np.concatenate((tpq_indx, pqrs_indx)), np.concatenate((tpq_sparse, eris_eight))


@frozen
class PrepareSparse(PrepareOracle):
    r"""Prepare oracle for the sparse chemistry Hamiltonian

    Prepare the state:

    $$
        |0\rangle|+\rangle|0\rangle|0\rangle
        \sum_{\sigma}\sum_{pq}
        \sqrt{\frac{T_{pq}'}{2\lambda}}
        |\theta_{pq}^T\rangle|pq\sigma\rangle|000\rangle
        +|1\rangle|+\rangle|+\rangle|+\rangle
        \sum_{\alpha\beta}
        \sum_{pqrs}
        \sqrt{\frac{\tilde{V}_{pqrs}'}{2\lambda}}
        |\theta_{pqrs}^V\rangle|pq\alpha\rangle|rs\beta\rangle
    $$

    Args:
        num_spin_orb: The number of spin orbitals.
        num_non_zero: The number of non-zero matrix elements.
        num_bits_state_prep: the number of bits of precision for state
            preparation. This will control the size of the keep register.
        num_bits_rot_aa: The number of bits of precision for the single-qubit
            rotation for amplitude amplification during the uniform state
            preparataion. Default 8.
        adjoint: Whether we are apply PREPARE or PREPARE^dag
        qroam_block_size: qroam blocking factor.

    Registers:
        d: the register indexing non-zero matrix elements.
        pqrs: the register to store the spatial orbital index.
        sigma: the register prepared for alias sampling.
        alpha: spin for (pq) indicies.
        beta: spin for (rs) indicies.
        rot_aa: the qubit rotated for amplitude amplification.
        swap_pq: a |+> state to restore the symmetries of the p and q indices.
        swap_rs: a |+> state to restore the symmetries of the r and s indices.
        swap_pqrs: a |+> state to restore the symmetries of between (pq) and (rs).
        theta: sign qubit.
        alt_pqrs: the register to store the alternate values for the spatial orbital indices.
        theta: A two qubit register for the sign bit and it's alternate value.
        keep: The register containing the keep values for alias sampling.
        less_than: A single qubit for the result of the inequality test during alias sampling.
        flag_1b: a single qubit register indicating whether to apply only the one-body SELECT.
        alt_flag_1b: alternate value for flag_1b

    Refererences:
        [Even More Efficient Quantum Computations of Chemistry Through Tensor
            hypercontraction](https://arxiv.org/abs/2011.03494) Eq. A11.
    """
    num_spin_orb: int
    num_non_zero: int
    num_bits_state_prep: int
    alt_pqrs: Tuple[int, ...] = field(repr=False)
    alt_theta: Tuple[int, ...] = field(repr=False)
    alt_one_body: Tuple[int, ...] = field(repr=False)
    ind_pqrs: Tuple[int, ...] = field(repr=False)
    theta: Tuple[int, ...] = field(repr=False)
    one_body: Tuple[int, ...] = field(repr=False)
    keep: Tuple[int, ...] = field(repr=False)
    num_bits_rot_aa: int = 8
    adjoint: bool = False
    qroam_block_size: Optional[int] = None
<<<<<<< HEAD

    @cached_property
    def selection_registers(self) -> Tuple[SelectionRegister, ...]:
        # issue here in that pqrs should not be reflected on.
        return (
            SelectionRegister(
                "d",
                bitsize=(self.num_non_zero - 1).bit_length(),
                iteration_length=self.num_non_zero,
            ),
            SelectionRegister(
                "p",
                bitsize=(self.num_spin_orb // 2 - 1).bit_length(),
                iteration_length=self.num_spin_orb // 2,
            ),
            SelectionRegister(
                "q",
                bitsize=(self.num_spin_orb // 2 - 1).bit_length(),
                iteration_length=self.num_spin_orb // 2,
            ),
            SelectionRegister(
                "r",
                bitsize=(self.num_spin_orb // 2 - 1).bit_length(),
                iteration_length=self.num_spin_orb // 2,
            ),
            SelectionRegister(
                "s",
                bitsize=(self.num_spin_orb // 2 - 1).bit_length(),
                iteration_length=self.num_spin_orb // 2,
            ),
            SelectionRegister("sigma", bitsize=self.num_bits_state_prep),
            SelectionRegister("alpha", bitsize=1),
            SelectionRegister("beta", bitsize=1),
            SelectionRegister("rot_aa", bitsize=1),
            SelectionRegister("swap_pq", bitsize=1),
            SelectionRegister("swap_rs", bitsize=1),
            SelectionRegister("swap_pqrs", bitsize=1),
            Register("flag_1b", bitsize=1),
        )

    @cached_property
=======

    @cached_property
    def selection_registers(self) -> Tuple[SelectionRegister, ...]:
        # issue here in that pqrs should not be reflected on.
        # See: https://github.com/quantumlib/Qualtran/issues/549
        return (
            SelectionRegister(
                "d",
                bitsize=(self.num_non_zero - 1).bit_length(),
                iteration_length=self.num_non_zero,
            ),
            SelectionRegister(
                "p",
                bitsize=(self.num_spin_orb // 2 - 1).bit_length(),
                iteration_length=self.num_spin_orb // 2,
            ),
            SelectionRegister(
                "q",
                bitsize=(self.num_spin_orb // 2 - 1).bit_length(),
                iteration_length=self.num_spin_orb // 2,
            ),
            SelectionRegister(
                "r",
                bitsize=(self.num_spin_orb // 2 - 1).bit_length(),
                iteration_length=self.num_spin_orb // 2,
            ),
            SelectionRegister(
                "s",
                bitsize=(self.num_spin_orb // 2 - 1).bit_length(),
                iteration_length=self.num_spin_orb // 2,
            ),
            SelectionRegister("sigma", bitsize=self.num_bits_state_prep),
            SelectionRegister("alpha", bitsize=1),
            SelectionRegister("beta", bitsize=1),
            SelectionRegister("rot_aa", bitsize=1),
            SelectionRegister("swap_pq", bitsize=1),
            SelectionRegister("swap_rs", bitsize=1),
            SelectionRegister("swap_pqrs", bitsize=1),
            SelectionRegister("flag_1b", bitsize=1),
        )

    @cached_property
>>>>>>> d27796b8
    def junk_registers(self) -> Tuple[SelectionRegister, ...]:
        return (
            Register('alt_pqrs', bitsize=(self.num_spin_orb // 2 - 1).bit_length(), shape=(4,)),
            Register('theta', bitsize=1, shape=(2,)),
            Register('keep', bitsize=self.num_bits_state_prep),
            Register("less_than", bitsize=1),
            Register("alt_flag_1b", bitsize=1),
        )

    @classmethod
    def from_hamiltonian_coeffs(
        cls,
        num_spin_orb: int,
        tpq_prime: NDArray[np.float64],
        eris: NDArray[np.float64],
        num_bits_state_prep: int = 8,
        num_bits_rot_aa: int = 8,
        drop_element_thresh: float = 0.0,
        qroam_block_size: Optional[int] = None,
    ) -> 'PrepareSparse':
        r"""Factory method to build PrepareSparse from Hamiltonian coefficients.

        Args:
            num_spin_orb: The number of spin orbitals.
            tpq_prime: The modified one-body integrals.
            eris: Two electron integrals in chemist's notation i.e. (pq|rs).
            num_bits_state_prep: The number of bits for the state prepared during alias sampling.
            num_bits_rot_aa: The number of bits of precision for the single-qubit
                rotation for amplitude amplification during the uniform state
                preparataion. Default 8.
            drop_element_thresh: Threshold for considering an ERI element as zero.
                Default 0, i.e. don't threshold the elements.
            qroam_block_size: Block size for qroam (called $k$ in the reference).

        Returns:
            Constructed PrepareSparse object.

        Refererences:
            [Even More Efficient Quantum Computations of Chemistry Through Tensor
                hypercontraction](https://arxiv.org/abs/2011.03494) Eq. A11.
            [Qubitization of Arbitrary Basis Quantum Chemistry Leveraging
            Sparsity and Low Rank
            Factorization](https://quantum-journal.org/papers/q-2019-12-02-208/)
            Sec 5 page 15
        """
        indicies, integrals = get_sparse_inputs_from_integrals(
            tpq_prime, eris, drop_element_thresh=drop_element_thresh
        )
        num_non_zero = len(integrals)
        alt, keep, mu = preprocess_lcu_coefficients_for_reversible_sampling(
            np.abs(integrals), epsilon=2**-num_bits_state_prep / num_non_zero
        )
        theta = (1 - np.sign(integrals)) // 2
        num_lt = num_spin_orb // 2 * (num_spin_orb // 2 + 1)
        one_body = np.array([0] * num_lt + [1] * len(integrals[num_lt:]))
        alt_pqrs = indicies[alt]
        alt_theta = theta[alt]
        alt_one_body = one_body[alt]
        return PrepareSparse(
            num_spin_orb,
            num_non_zero,
            num_bits_state_prep,
            tuple(tuple([int(_) for _ in x]) for x in alt_pqrs.T),
            tuple([int(_) for _ in alt_theta]),
            tuple([int(_) for _ in alt_one_body]),
            tuple(tuple([int(_) for _ in x]) for x in indicies.T),
            tuple([int(_) for _ in theta]),
            tuple([int(_) for _ in one_body]),
            tuple(keep),
            num_bits_rot_aa=num_bits_rot_aa,
            qroam_block_size=qroam_block_size,
        )

    def build_composite_bloq(
        self,
        bb: 'BloqBuilder',
        d: 'SoquetT',
        p: 'SoquetT',
        q: 'SoquetT',
        r: 'SoquetT',
        s: 'SoquetT',
        sigma: 'SoquetT',
        alpha: 'SoquetT',
        beta: 'SoquetT',
        rot_aa: 'SoquetT',
        swap_pq: 'SoquetT',
        swap_rs: 'SoquetT',
        swap_pqrs: 'SoquetT',
        flag_1b: 'SoquetT',
        alt_pqrs: 'SoquetT',
        theta: 'SoquetT',
        keep: 'SoquetT',
        less_than: 'SoquetT',
        alt_flag_1b: 'SoquetT',
    ) -> Dict[str, 'SoquetT']:
        # 1. Prepare \sum_d |d\rangle
        d = bb.add(PrepareUniformSuperposition(self.num_non_zero), target=d)
        # 2. QROM the ind_d alt_d values
        n_n = (self.num_spin_orb // 2 - 1).bit_length()
        target_bitsizes = (
            (n_n,) * 4 + (1,) * 2 + (n_n,) * 4 + (1,) * 2 + (self.num_bits_state_prep,)
        )
        if self.qroam_block_size is None:
            block_size = 2 ** find_optimal_log_block_size(self.num_non_zero, sum(target_bitsizes))
        else:
            block_size = self.qroam_block_size
        qrom = SelectSwapQROM(
            self.ind_pqrs[0],
            self.ind_pqrs[1],
            self.ind_pqrs[2],
            self.ind_pqrs[3],
            self.theta,
            self.one_body,
            self.alt_pqrs[0],
            self.alt_pqrs[1],
            self.alt_pqrs[2],
            self.alt_pqrs[3],
            self.alt_theta,
            self.alt_one_body,
            self.keep,
            target_bitsizes=target_bitsizes,
            block_size=block_size,
        )
        (
            d,
            p,
            q,
            r,
            s,
            theta[0],
            flag_1b,
            alt_pqrs[0],
            alt_pqrs[1],
            alt_pqrs[2],
            alt_pqrs[3],
            theta[1],
            alt_flag_1b,
            keep,
        ) = bb.add(
            qrom,
            selection=d,
            target0=p,
            target1=q,
            target2=r,
            target3=s,
            target4=theta[0],
            target5=flag_1b,
            target6=alt_pqrs[0],
            target7=alt_pqrs[1],
            target8=alt_pqrs[2],
            target9=alt_pqrs[3],
            target10=theta[1],
            target11=alt_flag_1b,
            target12=keep,
        )
        lte_bloq = LessThanEqual(self.num_bits_state_prep, self.num_bits_state_prep)
        # prepare uniform superposition over sigma
        sigma = bb.add(OnEach(self.num_bits_state_prep, Hadamard()), q=sigma)
        keep, sigma, less_than = bb.add(lte_bloq, x=keep, y=sigma, target=less_than)
        less_than, theta[1] = bb.add(ControlledBloq(ZGate()), control=less_than, q=theta[1])
        # TODO: This should be off control
        less_than, theta[0] = bb.add(ControlledBloq(ZGate()), control=less_than, q=theta[0])
        # swap the ind and alt_pqrs values
        # TODO: These swaps are inverted at zero Toffoli cost in the reference.
        # The method is to copy all values being swapped before they are swapped. Then
        # to invert the controlled swap, perform measurements on the swapped
        # values in the X basis. We can perform phase fixups using
        # controlled-phase operations, where the control is the control qubit
        # for the controlled swaps, and the targets are the copies of the
        # registers.
        less_than, alt_pqrs[0], p = bb.add(CSwap(n_n), ctrl=less_than, x=alt_pqrs[0], y=p)
        less_than, alt_pqrs[1], q = bb.add(CSwap(n_n), ctrl=less_than, x=alt_pqrs[1], y=q)
        less_than, alt_pqrs[2], r = bb.add(CSwap(n_n), ctrl=less_than, x=alt_pqrs[2], y=r)
        less_than, alt_pqrs[3], s = bb.add(CSwap(n_n), ctrl=less_than, x=alt_pqrs[3], y=s)
        # swap the 1b/2b alt values
        # less_than, flag_1b, alt_flag_1b = bb.add(CSwap(1), ctrl=less_than, x=flag_1b, y=alt_flag_1b)
        # invert the comparator
        keep, sigma, less_than = bb.add(lte_bloq, x=keep, y=sigma, target=less_than)
        # prepare |+> states for symmetry swaps
        swap_pq = bb.add(Hadamard(), q=swap_pq)
        swap_rs = bb.add(Hadamard(), q=swap_rs)
        swap_pqrs = bb.add(Hadamard(), q=swap_pqrs)
        # Perform symmetry swaps
        swap_pqrs, p, r = bb.add(CSwap(n_n), ctrl=swap_pqrs, x=p, y=r)
        swap_pqrs, q, s = bb.add(CSwap(n_n), ctrl=swap_pqrs, x=q, y=s)
        swap_pq, p, q = bb.add(CSwap(n_n), ctrl=swap_pq, x=p, y=q)
        swap_rs, r, s = bb.add(CSwap(n_n), ctrl=swap_rs, x=r, y=s)
        return {
            'd': d,
            'p': p,
            'q': q,
            'r': r,
            's': s,
            'alpha': alpha,
            'beta': beta,
            'sigma': sigma,
            'rot_aa': rot_aa,
            'swap_pq': swap_pq,
            'swap_rs': swap_rs,
            'swap_pqrs': swap_pqrs,
            'flag_1b': flag_1b,
            'alt_pqrs': alt_pqrs,
            'theta': theta,
            'keep': keep,
            'less_than': less_than,
            'alt_flag_1b': alt_flag_1b,
        }

    def build_call_graph(self, ssa: 'SympySymbolAllocator') -> Set['BloqCountT']:
        num_bits_spat = (self.num_spin_orb // 2 - 1).bit_length()
        if self.qroam_block_size is None:
            target_bitsizes = (
                (num_bits_spat,) * 4
                + (1,) * 2
                + (num_bits_spat,) * 4
                + (1,) * 2
                + (self.num_bits_state_prep,)
            )
            block_size = 2 ** find_optimal_log_block_size(self.num_non_zero, sum(target_bitsizes))
        else:
            block_size = self.qroam_block_size
        if self.adjoint:
            num_toff_qrom = int(np.ceil(self.num_non_zero / block_size)) + block_size  # A15
        else:
            output_size = self.num_bits_state_prep + 8 * num_bits_spat + 4
            num_toff_qrom = int(np.ceil(self.num_non_zero / block_size)) + output_size * (
                block_size - 1
            )  # A14
        qrom_cost = (Toffoli(), num_toff_qrom)
        if self.adjoint:
            return {
                (BBPrepareUniformSuperposition(self.num_non_zero, self.num_bits_rot_aa), 1),
                qrom_cost,
            }
        swap_cost_state_prep = (CSwap(num_bits_spat), 4 + 4)  # 2. pg 39
        ineq_cost_state_prep = (Toffoli(), (self.num_bits_state_prep + 1))  # 2. pg 39

        return {
            (BBPrepareUniformSuperposition(self.num_non_zero, self.num_bits_rot_aa), 1),
            qrom_cost,
            swap_cost_state_prep,
            ineq_cost_state_prep,
        }


@bloq_example
def _prep_sparse() -> PrepareSparse:
    num_spin_orb = 4
    tpq = np.random.random((num_spin_orb // 2, num_spin_orb // 2))
    tpq = 0.5 * (tpq + tpq.T)
    eris = np.random.random((num_spin_orb // 2,) * 4)
    eris += np.transpose(eris, (0, 1, 3, 2))
    eris += np.transpose(eris, (1, 0, 2, 3))
    eris += np.transpose(eris, (2, 3, 0, 1))
    prep_sparse = PrepareSparse.from_hamiltonian_coeffs(num_spin_orb, tpq, eris)
    return prep_sparse


_SPARSE_PREPARE = BloqDocSpec(
    bloq_cls=PrepareSparse,
    import_line='from qualtran.bloqs.chemistry.sparse.prepare import PrepareSparse',
    examples=(_prep_sparse,),
)<|MERGE_RESOLUTION|>--- conflicted
+++ resolved
@@ -15,17 +15,12 @@
 
 import itertools
 from functools import cached_property
-<<<<<<< HEAD
 from typing import Dict, Optional, Set, Tuple, TYPE_CHECKING
-=======
-from typing import Optional, Set, Tuple, TYPE_CHECKING
->>>>>>> d27796b8
 
 import numpy as np
 from attrs import field, frozen
 from numpy.typing import NDArray
 
-<<<<<<< HEAD
 from qualtran import bloq_example, BloqBuilder, BloqDocSpec, Register, SelectionRegister, SoquetT
 from qualtran.bloqs.arithmetic.comparison import LessThanEqual
 from qualtran.bloqs.basic_gates import CSwap, Hadamard, Toffoli
@@ -39,13 +34,6 @@
 from qualtran.bloqs.select_and_prepare import PrepareOracle
 from qualtran.bloqs.select_swap_qrom import find_optimal_log_block_size, SelectSwapQROM
 from qualtran.linalg.lcu_util import preprocess_lcu_coefficients_for_reversible_sampling
-=======
-from qualtran import Register, SelectionRegister
-from qualtran.bloqs.basic_gates import CSwap, Toffoli
-from qualtran.bloqs.chemistry.black_boxes import PrepareUniformSuperposition
-from qualtran.bloqs.select_and_prepare import PrepareOracle
-from qualtran.bloqs.select_swap_qrom import find_optimal_log_block_size
->>>>>>> d27796b8
 
 if TYPE_CHECKING:
     from qualtran.resource_counting import BloqCountT, SympySymbolAllocator
@@ -157,49 +145,6 @@
     num_bits_rot_aa: int = 8
     adjoint: bool = False
     qroam_block_size: Optional[int] = None
-<<<<<<< HEAD
-
-    @cached_property
-    def selection_registers(self) -> Tuple[SelectionRegister, ...]:
-        # issue here in that pqrs should not be reflected on.
-        return (
-            SelectionRegister(
-                "d",
-                bitsize=(self.num_non_zero - 1).bit_length(),
-                iteration_length=self.num_non_zero,
-            ),
-            SelectionRegister(
-                "p",
-                bitsize=(self.num_spin_orb // 2 - 1).bit_length(),
-                iteration_length=self.num_spin_orb // 2,
-            ),
-            SelectionRegister(
-                "q",
-                bitsize=(self.num_spin_orb // 2 - 1).bit_length(),
-                iteration_length=self.num_spin_orb // 2,
-            ),
-            SelectionRegister(
-                "r",
-                bitsize=(self.num_spin_orb // 2 - 1).bit_length(),
-                iteration_length=self.num_spin_orb // 2,
-            ),
-            SelectionRegister(
-                "s",
-                bitsize=(self.num_spin_orb // 2 - 1).bit_length(),
-                iteration_length=self.num_spin_orb // 2,
-            ),
-            SelectionRegister("sigma", bitsize=self.num_bits_state_prep),
-            SelectionRegister("alpha", bitsize=1),
-            SelectionRegister("beta", bitsize=1),
-            SelectionRegister("rot_aa", bitsize=1),
-            SelectionRegister("swap_pq", bitsize=1),
-            SelectionRegister("swap_rs", bitsize=1),
-            SelectionRegister("swap_pqrs", bitsize=1),
-            Register("flag_1b", bitsize=1),
-        )
-
-    @cached_property
-=======
 
     @cached_property
     def selection_registers(self) -> Tuple[SelectionRegister, ...]:
@@ -242,7 +187,16 @@
         )
 
     @cached_property
->>>>>>> d27796b8
+    def junk_registers(self) -> Tuple[SelectionRegister, ...]:
+        return (
+            Register('alt_pqrs', bitsize=(self.num_spin_orb // 2 - 1).bit_length(), shape=(4,)),
+            Register('theta', bitsize=1, shape=(2,)),
+            Register('keep', bitsize=self.num_bits_state_prep),
+            Register("less_than", bitsize=1),
+            Register("alt_flag_1b", bitsize=1),
+        )
+
+    @cached_property
     def junk_registers(self) -> Tuple[SelectionRegister, ...]:
         return (
             Register('alt_pqrs', bitsize=(self.num_spin_orb // 2 - 1).bit_length(), shape=(4,)),
