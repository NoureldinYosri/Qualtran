#  Copyright 2023 Google LLC
#
#  Licensed under the Apache License, Version 2.0 (the "License");
#  you may not use this file except in compliance with the License.
#  You may obtain a copy of the License at
#
#      https://www.apache.org/licenses/LICENSE-2.0
#
#  Unless required by applicable law or agreed to in writing, software
#  distributed under the License is distributed on an "AS IS" BASIS,
#  WITHOUT WARRANTIES OR CONDITIONS OF ANY KIND, either express or implied.
#  See the License for the specific language governing permissions and
#  limitations under the License.

from qualtran.bloqs.basic_gates import TGate
from qualtran.bloqs.chemistry.pbc.first_quantization.prepare import (
    UniformSuperPostionIJFirstQuantization,
)
from qualtran.bloqs.chemistry.pbc.first_quantization.prepare_t import PrepareTFirstQuantization


<<<<<<< HEAD
def _make_prepare_t():
    from qualtran.bloqs.chemistry.pbc.first_quantization import PrepareTFirstQuantization

    num_bits_p = 5
    eta = 10

    return PrepareTFirstQuantization(num_bits_p=num_bits_p, eta=eta)


def test_prepare_kinetic_bloq_counts():
=======
def test_prepare_kinetic_t_counts():
>>>>>>> 027d70c5
    num_bits_p = 6
    eta = 10
    b_r = 8
    n_eta = (eta - 1).bit_length()
    expected_cost = (14 * n_eta + 8 * b_r - 36) + 2 * (2 * num_bits_p + 9)
    uni = UniformSuperPostionIJFirstQuantization(eta, num_bits_rot_aa=b_r)
    _, counts = uni.call_graph()
    qual_cost = counts[TGate()]
    uni = UniformSuperPostionIJFirstQuantization(eta, num_bits_rot_aa=b_r, adjoint=True)
    _, counts = uni.call_graph()
    qual_cost += counts[TGate()]
    prep = PrepareTFirstQuantization(num_bits_p, eta, num_bits_rot_aa=b_r)
    _, counts = prep.call_graph()
    qual_cost += counts[TGate()]
    prep = PrepareTFirstQuantization(num_bits_p, eta, num_bits_rot_aa=b_r, adjoint=True)
    _, counts = prep.call_graph()
    qual_cost += counts[TGate()]
    qual_cost //= 4
    assert qual_cost == expected_cost<|MERGE_RESOLUTION|>--- conflicted
+++ resolved
@@ -19,7 +19,6 @@
 from qualtran.bloqs.chemistry.pbc.first_quantization.prepare_t import PrepareTFirstQuantization
 
 
-<<<<<<< HEAD
 def _make_prepare_t():
     from qualtran.bloqs.chemistry.pbc.first_quantization import PrepareTFirstQuantization
 
@@ -29,10 +28,7 @@
     return PrepareTFirstQuantization(num_bits_p=num_bits_p, eta=eta)
 
 
-def test_prepare_kinetic_bloq_counts():
-=======
 def test_prepare_kinetic_t_counts():
->>>>>>> 027d70c5
     num_bits_p = 6
     eta = 10
     b_r = 8
