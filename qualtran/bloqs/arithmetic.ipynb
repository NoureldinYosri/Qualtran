{
 "cells": [
  {
   "cell_type": "markdown",
   "id": "bd6ce2e3",
   "metadata": {
    "cq.autogen": "title_cell"
   },
   "source": [
    "# Arithmetic"
   ]
  },
  {
   "cell_type": "code",
   "execution_count": null,
   "id": "8133a7f0",
   "metadata": {
    "cq.autogen": "top_imports"
   },
   "outputs": [],
   "source": [
    "from qualtran import Bloq, CompositeBloq, BloqBuilder, Signature, Register\n",
    "from qualtran.drawing import show_bloq\n",
    "from typing import *\n",
    "import numpy as np"
   ]
  },
  {
   "cell_type": "markdown",
   "id": "ae9dfdf0",
   "metadata": {
    "cq.autogen": "_make_add.md"
   },
   "source": [
    "## `Add`\n",
    "An n-bit addition gate.\n",
    "\n",
    "Implements $U|a\\rangle|b\\rangle \\rightarrow |a\\rangle|a+b\\rangle$ using $4n - 4 T$ gates.\n",
    "\n",
    "#### Parameters\n",
    " - `bitsize`: Number of bits used to represent each integer. Must be large enough to hold the result in the output register of a + b, or else it simply drops the most significant bits. \n",
    "\n",
    "#### Registers\n",
    " - `a`: A bitsize-sized input register (register a above).\n",
    " - `b`: A bitsize-sized input/output register (register b above). \n",
    "\n",
    "#### References\n",
    "[Halving the cost of quantum addition](https://arxiv.org/abs/1709.06648)\n"
   ]
  },
  {
   "cell_type": "code",
   "execution_count": null,
   "id": "543903f4",
   "metadata": {
    "cq.autogen": "_make_add.py"
   },
   "outputs": [],
   "source": [
    "from qualtran.bloqs.arithmetic import Add\n",
    "\n",
    "bloq = Add(bitsize=4)\n",
    "show_bloq(bloq)"
   ]
  },
  {
   "cell_type": "markdown",
   "id": "dd75387c",
   "metadata": {
    "cq.autogen": "_make_product.md"
   },
   "source": [
    "## `Product`\n",
    "Compute the product of an `n` and `m` bit binary number.\n",
    "\n",
    "Implements $U|a\\rangle|b\\rangle|0\\rangle -\\rightarrow\n",
    "|a\\rangle|b\\rangle|a\\times b\\rangle$ using $2nm-n$ Toffolis.\n",
    "\n",
    "#### Parameters\n",
    " - `a_bitsize`: Number of bits used to represent the first integer.\n",
    " - `b_bitsize`: Number of bits used to represent the second integer. \n",
    "\n",
    "#### Registers\n",
    " - `a`: a_bitsize-sized input register.\n",
    " - `b`: b_bitsize-sized input register.\n",
    " - `result`: A 2*max(a_bitsize, b_bitsize) bit-sized output register to store the result a*b. \n",
    "\n",
    "#### References\n",
    "[Fault-Tolerant Quantum Simulations of Chemistry in First Quantization](https://arxiv.org/abs/2105.12767) pg 81 gives a Toffoli complexity for multiplying two numbers.\n"
   ]
  },
  {
   "cell_type": "code",
   "execution_count": null,
   "id": "38185fa9",
   "metadata": {
    "cq.autogen": "_make_product.py"
   },
   "outputs": [],
   "source": [
    "from qualtran.bloqs.arithmetic import Product\n",
    "\n",
    "bloq = Product(a_bitsize=4, b_bitsize=6)\n",
    "show_bloq(bloq)"
   ]
  },
  {
   "cell_type": "markdown",
   "id": "4bdb27f5",
   "metadata": {
    "cq.autogen": "_make_square.md"
   },
   "source": [
    "## `Square`\n",
    "Square an n-bit binary number.\n",
    "\n",
    "Implements $U|a\\rangle|0\\rangle \\rightarrow |a\\rangle|a^2\\rangle$ using $n^2 - n$ Toffolis.\n",
    "\n",
    "#### Parameters\n",
    " - `bitsize`: Number of bits used to represent the integer to be squared. The result is stored in a register of size 2*bitsize. \n",
    "\n",
    "#### Registers\n",
    " - `a`: A bitsize-sized input register (register a above).\n",
    " - `result`: A 2-bitsize-sized input/output register. \n",
    "\n",
    "#### References\n",
    "[Fault-Tolerant Quantum Simulations of Chemistry in First Quantization](https://arxiv.org/abs/2105.12767). pg 76 for Toffoli complexity.\n"
   ]
  },
  {
   "cell_type": "code",
   "execution_count": null,
   "id": "49618c06",
   "metadata": {
    "cq.autogen": "_make_square.py"
   },
   "outputs": [],
   "source": [
    "from qualtran.bloqs.arithmetic import Square\n",
    "\n",
    "bloq = Square(bitsize=8)\n",
    "show_bloq(bloq)"
   ]
  },
  {
   "cell_type": "markdown",
   "id": "e9028de9",
   "metadata": {
    "cq.autogen": "_make_sum_of_squares.md"
   },
   "source": [
    "## `SumOfSquares`\n",
    "Compute the sum of squares of k n-bit binary numbers.\n",
    "\n",
    "Implements $U|a\\rangle|b\\rangle\\dots k\\rangle|0\\rangle \\rightarrow\n",
    "    |a\\rangle|b\\rangle\\dots|k\\rangle|a^2+b^2+\\dots k^2\\rangle$ using\n",
    "    $4 k n^2 T$ gates.\n",
    "\n",
    "The number of bits required by the output register is 2*bitsize + ceil(log2(k)).\n",
    "\n",
    "#### Parameters\n",
    " - `bitsize`: Number of bits used to represent each of the k integers.\n",
    " - `k`: The number of integers we want to square. \n",
    "\n",
    "#### Registers\n",
    " - `input`: k n-bit registers.\n",
    " - `result`: 2 * bitsize + ceil(log2(k)) sized output register. \n",
    "\n",
    "#### References\n",
    "[Fault-Tolerant Quantum Simulations of Chemistry in First Quantization](https://arxiv.org/abs/2105.12767) pg 80 give a Toffoli complexity for squaring.\n"
   ]
  },
  {
   "cell_type": "code",
   "execution_count": null,
   "id": "a5cf7d8b",
   "metadata": {
    "cq.autogen": "_make_sum_of_squares.py"
   },
   "outputs": [],
   "source": [
    "from qualtran.bloqs.arithmetic import SumOfSquares\n",
    "\n",
    "bloq = SumOfSquares(bitsize=8, k=4)\n",
    "show_bloq(bloq)"
   ]
  },
  {
   "cell_type": "markdown",
   "id": "190b0a0f",
   "metadata": {
    "cq.autogen": "_make_greater_than.md"
   },
   "source": [
    "## `GreaterThan`\n",
    "Compare two integers.\n",
    "\n",
    "Implements $U|a\\rangle|b\\rangle|0\\rangle \\rightarrow\n",
    "|a\\rangle|b\\rangle|a > b\\rangle$ using $8n T$  gates.\n",
    "\n",
    "The bloq_counts and t_complexity are derived from equivalent qualtran gates\n",
    "assuming a clean decomposition which should yield identical costs.\n",
    "\n",
    "See: https://github.com/quantumlib/Qualtran/pull/381 and\n",
    "https://qualtran.readthedocs.io/en/latest/bloqs/comparison_gates.html\n",
    "\n",
    "#### Parameters\n",
    " - `bitsize`: Number of bits used to represent the two integers a and b. \n",
    "\n",
    "#### Registers\n",
    " - `a`: n-bit-sized input registers.\n",
    " - `b`: n-bit-sized input registers.\n",
<<<<<<< HEAD
    " - `result`: A single bit output register to store the result of A > B. \n",
    "\n",
    "#### References\n",
    "[Improved techniques for preparing eigenstates of fermionic Hamiltonians](https://www.nature.com/articles/s41534-018-0071-5#additional-information), Comparison Oracle from SI: Appendix 2B (pg 3)\n"
=======
    " - `target`: A single bit output register to store the result of A > B.\n"
>>>>>>> 8a4067ab
   ]
  },
  {
   "cell_type": "code",
   "execution_count": null,
   "id": "0ea3e1aa",
   "metadata": {
    "cq.autogen": "_make_greater_than.py"
   },
   "outputs": [],
   "source": [
    "from qualtran.bloqs.arithmetic import GreaterThan\n",
    "\n",
    "bloq = GreaterThan(a_bitsize=4, b_bitsize=4)\n",
    "show_bloq(bloq)"
   ]
  },
  {
   "cell_type": "markdown",
   "id": "895d5f80",
   "metadata": {
    "cq.autogen": "_make_greater_than_constant.md"
   },
   "source": [
    "## `GreaterThanConstant`\n",
    "Implements $U_a|x\\rangle = U_a|x\\rangle|z\\rangle = |x\\rangle |z \\land (x > a)\\rangle$\n",
    "\n",
    "The bloq_counts and t_complexity are derived from equivalent qualtran gates\n",
    "assuming a clean decomposition which should yield identical costs.\n",
    "\n",
    "See: https://github.com/quantumlib/Qualtran/pull/381 and\n",
    "https://qualtran.readthedocs.io/en/latest/bloqs/comparison_gates.html\n",
    "\n",
    "\n",
    "#### Parameters\n",
    " - `bitsize`: bitsize of x register.\n",
    " - `val`: integer to compare x against (a above.) \n",
    "\n",
    "#### Registers\n",
    " - `x`: Register to compare against val.\n",
    " - `target`: Register to hold result of comparison.\n"
   ]
  },
  {
   "cell_type": "code",
   "execution_count": null,
   "id": "066a16fe",
   "metadata": {
    "cq.autogen": "_make_greater_than_constant.py"
   },
   "outputs": [],
   "source": [
    "from qualtran.bloqs.arithmetic import GreaterThanConstant\n",
    "\n",
    "bloq = GreaterThanConstant(bitsize=4, val=13)\n",
    "show_bloq(bloq)"
   ]
  },
  {
   "cell_type": "markdown",
   "id": "0158ca13",
   "metadata": {
    "cq.autogen": "_make_equals_a_constant.md"
   },
   "source": [
    "## `EqualsAConstant`\n",
    "Implements $U_a|x\\rangle = U_a|x\\rangle|z\\rangle = |x\\rangle |z \\land (x = a)\\rangle$\n",
    "\n",
    "The bloq_counts and t_complexity are derived from:\n",
    "https://qualtran.readthedocs.io/en/latest/bloqs/comparison_gates.html#equality-as-a-special-case\n",
    "\n",
    "#### Parameters\n",
    " - `bitsize`: bitsize of x register.\n",
    " - `val`: integer to compare x against (a above.) \n",
    "\n",
    "#### Registers\n",
    " - `x`: Register to compare against val.\n",
    " - `target`: Register to hold result of comparison.\n"
   ]
  },
  {
   "cell_type": "code",
   "execution_count": null,
   "id": "aa8d3095",
   "metadata": {
    "cq.autogen": "_make_equals_a_constant.py"
   },
   "outputs": [],
   "source": [
    "from qualtran.bloqs.arithmetic import EqualsAConstant\n",
    "\n",
    "bloq = EqualsAConstant(bitsize=4, val=13)\n",
    "show_bloq(bloq)"
   ]
  },
  {
   "cell_type": "markdown",
   "id": "ced59882",
   "metadata": {
    "cq.autogen": "_make_to_contiguous_index.md"
   },
   "source": [
    "## `ToContiguousIndex`\n",
    "Build a contiguous register s from mu and nu.\n",
    "\n",
    "$$\n",
    "    s = \\nu (\\nu + 1) / 2 + \\mu\n",
    "$$\n",
    "\n",
    "Assuming nu is zero indexed (in contrast to the THC paper which assumes 1,\n",
    "hence the slightly different formula).\n",
    "\n",
    "#### Parameters\n",
    " - `bitsize`: number of bits for mu and nu registers.\n",
    " - `s_bitsize`: Number of bits for contiguous register. \n",
    "\n",
    "#### Registers\n",
    " - `mu`: input register\n",
    " - `nu`: input register\n",
    " - `s`: output contiguous register \n",
    "\n",
    "#### References\n",
    "(Even more efficient quantum computations of chemistry through tensor hypercontraction)[https://arxiv.org/pdf/2011.03494.pdf] Eq. 29.\n"
   ]
  },
  {
   "cell_type": "code",
   "execution_count": null,
   "id": "b0581d0a",
   "metadata": {
    "cq.autogen": "_make_to_contiguous_index.py"
   },
   "outputs": [],
   "source": [
    "from qualtran.bloqs.arithmetic import ToContiguousIndex\n",
    "\n",
    "bloq = ToContiguousIndex(bitsize=4, s_bitsize=8)\n",
    "show_bloq(bloq)"
   ]
  },
  {
   "cell_type": "markdown",
   "id": "12a1747d",
   "metadata": {
    "cq.autogen": "_make_scale_int_by_real.md"
   },
   "source": [
    "## `ScaleIntByReal`\n",
    "Scale an integer by fixed-point representation of a real number.\n",
    "\n",
    "i.e.\n",
    "\n",
    "$$\n",
    "    |r\\rangle|i\\rangle|0\\rangle \\rightarrow |r\\rangle|i\\rangle|r \\times i\\rangle\n",
    "$$\n",
    "\n",
    "The real number is assumed to be in the range [0, 1).\n",
    "\n",
    "#### Parameters\n",
    " - `r_bitsize`: Number of bits used to represent the real number.\n",
    " - `i_bitsize`: Number of bits used to represent the integer. \n",
    "\n",
    "#### Registers\n",
    " - `- real_in`: r_bitsize-sized input register.\n",
    " - `- int_in`: i_bitsize-sized input register.\n",
    " - `- result`: r_bitsize output register \n",
    "\n",
    "#### References\n",
    "[Compilation of Fault-Tolerant Quantum Heuristics for Combinatorial Optimization] (https://arxiv.org/pdf/2007.07391.pdf) pg 70.\n"
   ]
  },
  {
   "cell_type": "code",
   "execution_count": null,
   "id": "e82868fe",
   "metadata": {
    "cq.autogen": "_make_scale_int_by_real.py"
   },
   "outputs": [],
   "source": [
    "from qualtran.bloqs.arithmetic import ScaleIntByReal\n",
    "\n",
    "bloq = ScaleIntByReal(r_bitsize=8, i_bitsize=12)\n",
    "show_bloq(bloq)"
   ]
  },
  {
   "cell_type": "markdown",
   "id": "20c439a4",
   "metadata": {
    "cq.autogen": "_make_multiply_two_reals.md"
   },
   "source": [
    "## `MultiplyTwoReals`\n",
    "Multiply two fixed-point representations of real numbers\n",
    "\n",
    "i.e.\n",
    "\n",
    "$$\n",
    "    |a\\rangle|b\\rangle|0\\rangle \\rightarrow |a\\rangle|b\\rangle|a \\times b\\rangle\n",
    "$$\n",
    "\n",
    "The real numbers are assumed to be in the range [0, 1).\n",
    "\n",
    "#### Parameters\n",
    " - `bitsize`: Number of bits used to represent the real number. \n",
    "\n",
    "#### Registers\n",
    " - `- a`: bitsize-sized input register.\n",
    " - `- b`: bitsize-sized input register.\n",
    " - `- result`: bitsize output register \n",
    "\n",
    "#### References\n",
    "[Compilation of Fault-Tolerant Quantum Heuristics for Combinatorial Optimization] (https://arxiv.org/pdf/2007.07391.pdf) pg 71.\n"
   ]
  },
  {
   "cell_type": "code",
   "execution_count": null,
   "id": "6d1dffcc",
   "metadata": {
    "cq.autogen": "_make_multiply_two_reals.py"
   },
   "outputs": [],
   "source": [
    "from qualtran.bloqs.arithmetic import MultiplyTwoReals\n",
    "\n",
    "bloq = MultiplyTwoReals(bitsize=10)\n",
    "show_bloq(bloq)"
   ]
  },
  {
   "cell_type": "markdown",
   "id": "c1e1cf01",
   "metadata": {
    "cq.autogen": "_make_square_real_number.md"
   },
   "source": [
    "## `SquareRealNumber`\n",
    "Square a fixed-point representation of a real number\n",
    "\n",
    "i.e.\n",
    "\n",
    "$$\n",
    "    |a\\rangle|0\\rangle \\rightarrow |a\\rangle|a^2\\rangle\n",
    "$$\n",
    "\n",
    "The real numbers are assumed to be in the range [0, 1).\n",
    "\n",
    "#### Parameters\n",
    " - `bitsize`: Number of bits used to represent the real number. \n",
    "\n",
    "#### Registers\n",
    " - `- a`: bitsize-sized input register.\n",
    " - `- b`: bitsize-sized input register.\n",
    " - `- result`: bitsize output register \n",
    "\n",
    "#### References\n",
    "[Compilation of Fault-Tolerant Quantum Heuristics for Combinatorial Optimization ](https://arxiv.org/pdf/2007.07391.pdf) pg 74.\n"
   ]
  },
  {
   "cell_type": "code",
   "execution_count": null,
   "id": "12b00bbd",
   "metadata": {
    "cq.autogen": "_make_square_real_number.py"
   },
   "outputs": [],
   "source": [
    "from qualtran.bloqs.arithmetic import SquareRealNumber\n",
    "\n",
    "bloq = SquareRealNumber(bitsize=10)\n",
    "show_bloq(bloq)"
   ]
  },
  {
   "cell_type": "markdown",
   "id": "a780e389",
   "metadata": {
    "cq.autogen": "_make_signed_to_twos_complement.md"
   },
   "source": [
    "## `SignedIntegerToTwosComplement`\n",
    "Convert a register storing the signed integer representation to two's complement inplace.\n",
    "\n",
    "#### Parameters\n",
    " - `bitsize`: size of the register. \n",
    "\n",
    "Regs:\n",
    "    x: input signed integer register to convert to two-complement.\n",
    "\n",
    "#### References\n",
    "[Fault-Tolerant Quantum Simulations of Chemistry in First Quantization]( https://arxiv.org/abs/2105.12767) page 24, 4th paragraph from the bottom.\n"
   ]
  },
  {
   "cell_type": "code",
   "execution_count": null,
   "id": "d212d54a",
   "metadata": {
    "cq.autogen": "_make_signed_to_twos_complement.py"
   },
   "outputs": [],
   "source": [
    "from qualtran.bloqs.arithmetic import SignedIntegerToTwosComplement\n",
    "\n",
    "bloq = SignedIntegerToTwosComplement(bitsize=10)\n",
    "show_bloq(bloq)"
   ]
  },
  {
   "cell_type": "markdown",
   "id": "1c63d263",
   "metadata": {
    "cq.autogen": "_make_scale_int_by_real.md"
   },
   "source": [
    "## `ScaleIntByReal`\n",
    "Scale an integer by fixed-point representation of a real number.\n",
    "\n",
    "i.e.\n",
    "\n",
    "$$\n",
    "    |r\\rangle|i\\rangle|0\\rangle \\rightarrow |r\\rangle|i\\rangle|r \\times i\\rangle\n",
    "$$\n",
    "\n",
    "The real number is assumed to be in the range [0, 1).\n",
    "\n",
    "#### Parameters\n",
    " - `r_bitsize`: Number of bits used to represent the real number.\n",
    " - `i_bitsize`: Number of bits used to represent the integer. \n",
    "\n",
    "#### Registers\n",
    " - `- real_in`: r_bitsize-sized input register.\n",
    " - `- int_in`: i_bitsize-sized input register.\n",
    " - `- result`: r_bitsize output register \n",
    "\n",
    "#### References\n",
    "[Compilation of Fault-Tolerant Quantum Heuristics for Combinatorial Optimization] (https://arxiv.org/pdf/2007.07391.pdf) pg 70.\n"
   ]
  },
  {
   "cell_type": "code",
   "execution_count": null,
   "id": "4538d32b",
   "metadata": {
    "cq.autogen": "_make_scale_int_by_real.py"
   },
   "outputs": [],
   "source": [
    "from qualtran.bloqs.arithmetic import ScaleIntByReal\n",
    "\n",
    "bloq = ScaleIntByReal(r_bitsize=8, i_bitsize=12)\n",
    "show_bloq(bloq)"
   ]
  },
  {
   "cell_type": "markdown",
   "id": "6247c0bd",
   "metadata": {
    "cq.autogen": "_make_multiply_two_reals.md"
   },
   "source": [
    "## `MultiplyTwoReals`\n",
    "Multiply two fixed-point representations of real numbers\n",
    "\n",
    "i.e.\n",
    "\n",
    "$$\n",
    "    |a\\rangle|b\\rangle|0\\rangle \\rightarrow |a\\rangle|b\\rangle|a \\times b\\rangle\n",
    "$$\n",
    "\n",
    "The real numbers are assumed to be in the range [0, 1).\n",
    "\n",
    "#### Parameters\n",
    " - `bitsize`: Number of bits used to represent the real number. \n",
    "\n",
    "#### Registers\n",
    " - `- a`: bitsize-sized input register.\n",
    " - `- b`: bitsize-sized input register.\n",
    " - `- result`: bitsize output register \n",
    "\n",
    "#### References\n",
    "[Compilation of Fault-Tolerant Quantum Heuristics for Combinatorial Optimization] (https://arxiv.org/pdf/2007.07391.pdf) pg 71.\n"
   ]
  },
  {
   "cell_type": "code",
   "execution_count": null,
   "id": "5b8be106",
   "metadata": {
    "cq.autogen": "_make_multiply_two_reals.py"
   },
   "outputs": [],
   "source": [
    "from qualtran.bloqs.arithmetic import MultiplyTwoReals\n",
    "\n",
    "bloq = MultiplyTwoReals(bitsize=10)\n",
    "show_bloq(bloq)"
   ]
  },
  {
   "cell_type": "markdown",
   "id": "7b0a73bb",
   "metadata": {
    "cq.autogen": "_make_square_real_number.md"
   },
   "source": [
    "## `SquareRealNumber`\n",
    "Square a fixed-point representation of a real number\n",
    "\n",
    "i.e.\n",
    "\n",
    "$$\n",
    "    |a\\rangle|0\\rangle \\rightarrow |a\\rangle|a^2\\rangle\n",
    "$$\n",
    "\n",
    "The real numbers are assumed to be in the range [0, 1).\n",
    "\n",
    "#### Parameters\n",
    " - `bitsize`: Number of bits used to represent the real number. \n",
    "\n",
    "#### Registers\n",
    " - `- a`: bitsize-sized input register.\n",
    " - `- b`: bitsize-sized input register.\n",
    " - `- result`: bitsize output register \n",
    "\n",
    "#### References\n",
    "[Compilation of Fault-Tolerant Quantum Heuristics for Combinatorial Optimization ](https://arxiv.org/pdf/2007.07391.pdf) pg 74.\n"
   ]
  },
  {
   "cell_type": "code",
   "execution_count": null,
   "id": "ec6335d9",
   "metadata": {
    "cq.autogen": "_make_square_real_number.py"
   },
   "outputs": [],
   "source": [
    "from qualtran.bloqs.arithmetic import SquareRealNumber\n",
    "\n",
    "bloq = SquareRealNumber(bitsize=10)\n",
    "show_bloq(bloq)"
   ]
  }
 ],
 "metadata": {
  "kernelspec": {
   "display_name": "Python 3",
   "language": "python",
   "name": "python3"
  },
  "language_info": {
   "codemirror_mode": {
    "name": "ipython",
    "version": 3
   },
   "file_extension": ".py",
   "mimetype": "text/x-python",
   "name": "python",
   "nbconvert_exporter": "python",
   "pygments_lexer": "ipython3",
<<<<<<< HEAD
   "version": "3.9.6"
=======
   "version": "3.11.5"
>>>>>>> 8a4067ab
  }
 },
 "nbformat": 4,
 "nbformat_minor": 5
}<|MERGE_RESOLUTION|>--- conflicted
+++ resolved
@@ -210,14 +210,7 @@
     "#### Registers\n",
     " - `a`: n-bit-sized input registers.\n",
     " - `b`: n-bit-sized input registers.\n",
-<<<<<<< HEAD
-    " - `result`: A single bit output register to store the result of A > B. \n",
-    "\n",
-    "#### References\n",
-    "[Improved techniques for preparing eigenstates of fermionic Hamiltonians](https://www.nature.com/articles/s41534-018-0071-5#additional-information), Comparison Oracle from SI: Appendix 2B (pg 3)\n"
-=======
     " - `target`: A single bit output register to store the result of A > B.\n"
->>>>>>> 8a4067ab
    ]
   },
   {
@@ -526,142 +519,6 @@
     "from qualtran.bloqs.arithmetic import SignedIntegerToTwosComplement\n",
     "\n",
     "bloq = SignedIntegerToTwosComplement(bitsize=10)\n",
-    "show_bloq(bloq)"
-   ]
-  },
-  {
-   "cell_type": "markdown",
-   "id": "1c63d263",
-   "metadata": {
-    "cq.autogen": "_make_scale_int_by_real.md"
-   },
-   "source": [
-    "## `ScaleIntByReal`\n",
-    "Scale an integer by fixed-point representation of a real number.\n",
-    "\n",
-    "i.e.\n",
-    "\n",
-    "$$\n",
-    "    |r\\rangle|i\\rangle|0\\rangle \\rightarrow |r\\rangle|i\\rangle|r \\times i\\rangle\n",
-    "$$\n",
-    "\n",
-    "The real number is assumed to be in the range [0, 1).\n",
-    "\n",
-    "#### Parameters\n",
-    " - `r_bitsize`: Number of bits used to represent the real number.\n",
-    " - `i_bitsize`: Number of bits used to represent the integer. \n",
-    "\n",
-    "#### Registers\n",
-    " - `- real_in`: r_bitsize-sized input register.\n",
-    " - `- int_in`: i_bitsize-sized input register.\n",
-    " - `- result`: r_bitsize output register \n",
-    "\n",
-    "#### References\n",
-    "[Compilation of Fault-Tolerant Quantum Heuristics for Combinatorial Optimization] (https://arxiv.org/pdf/2007.07391.pdf) pg 70.\n"
-   ]
-  },
-  {
-   "cell_type": "code",
-   "execution_count": null,
-   "id": "4538d32b",
-   "metadata": {
-    "cq.autogen": "_make_scale_int_by_real.py"
-   },
-   "outputs": [],
-   "source": [
-    "from qualtran.bloqs.arithmetic import ScaleIntByReal\n",
-    "\n",
-    "bloq = ScaleIntByReal(r_bitsize=8, i_bitsize=12)\n",
-    "show_bloq(bloq)"
-   ]
-  },
-  {
-   "cell_type": "markdown",
-   "id": "6247c0bd",
-   "metadata": {
-    "cq.autogen": "_make_multiply_two_reals.md"
-   },
-   "source": [
-    "## `MultiplyTwoReals`\n",
-    "Multiply two fixed-point representations of real numbers\n",
-    "\n",
-    "i.e.\n",
-    "\n",
-    "$$\n",
-    "    |a\\rangle|b\\rangle|0\\rangle \\rightarrow |a\\rangle|b\\rangle|a \\times b\\rangle\n",
-    "$$\n",
-    "\n",
-    "The real numbers are assumed to be in the range [0, 1).\n",
-    "\n",
-    "#### Parameters\n",
-    " - `bitsize`: Number of bits used to represent the real number. \n",
-    "\n",
-    "#### Registers\n",
-    " - `- a`: bitsize-sized input register.\n",
-    " - `- b`: bitsize-sized input register.\n",
-    " - `- result`: bitsize output register \n",
-    "\n",
-    "#### References\n",
-    "[Compilation of Fault-Tolerant Quantum Heuristics for Combinatorial Optimization] (https://arxiv.org/pdf/2007.07391.pdf) pg 71.\n"
-   ]
-  },
-  {
-   "cell_type": "code",
-   "execution_count": null,
-   "id": "5b8be106",
-   "metadata": {
-    "cq.autogen": "_make_multiply_two_reals.py"
-   },
-   "outputs": [],
-   "source": [
-    "from qualtran.bloqs.arithmetic import MultiplyTwoReals\n",
-    "\n",
-    "bloq = MultiplyTwoReals(bitsize=10)\n",
-    "show_bloq(bloq)"
-   ]
-  },
-  {
-   "cell_type": "markdown",
-   "id": "7b0a73bb",
-   "metadata": {
-    "cq.autogen": "_make_square_real_number.md"
-   },
-   "source": [
-    "## `SquareRealNumber`\n",
-    "Square a fixed-point representation of a real number\n",
-    "\n",
-    "i.e.\n",
-    "\n",
-    "$$\n",
-    "    |a\\rangle|0\\rangle \\rightarrow |a\\rangle|a^2\\rangle\n",
-    "$$\n",
-    "\n",
-    "The real numbers are assumed to be in the range [0, 1).\n",
-    "\n",
-    "#### Parameters\n",
-    " - `bitsize`: Number of bits used to represent the real number. \n",
-    "\n",
-    "#### Registers\n",
-    " - `- a`: bitsize-sized input register.\n",
-    " - `- b`: bitsize-sized input register.\n",
-    " - `- result`: bitsize output register \n",
-    "\n",
-    "#### References\n",
-    "[Compilation of Fault-Tolerant Quantum Heuristics for Combinatorial Optimization ](https://arxiv.org/pdf/2007.07391.pdf) pg 74.\n"
-   ]
-  },
-  {
-   "cell_type": "code",
-   "execution_count": null,
-   "id": "ec6335d9",
-   "metadata": {
-    "cq.autogen": "_make_square_real_number.py"
-   },
-   "outputs": [],
-   "source": [
-    "from qualtran.bloqs.arithmetic import SquareRealNumber\n",
-    "\n",
-    "bloq = SquareRealNumber(bitsize=10)\n",
     "show_bloq(bloq)"
    ]
   }
@@ -682,11 +539,7 @@
    "name": "python",
    "nbconvert_exporter": "python",
    "pygments_lexer": "ipython3",
-<<<<<<< HEAD
-   "version": "3.9.6"
-=======
    "version": "3.11.5"
->>>>>>> 8a4067ab
   }
  },
  "nbformat": 4,
