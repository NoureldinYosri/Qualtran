#  Copyright 2023 Google LLC
#
#  Licensed under the Apache License, Version 2.0 (the "License");
#  you may not use this file except in compliance with the License.
#  You may obtain a copy of the License at
#
#      https://www.apache.org/licenses/LICENSE-2.0
#
#  Unless required by applicable law or agreed to in writing, software
#  distributed under the License is distributed on an "AS IS" BASIS,
#  WITHOUT WARRANTIES OR CONDITIONS OF ANY KIND, either express or implied.
#  See the License for the specific language governing permissions and
#  limitations under the License.

<<<<<<< HEAD
from typing import Optional, Set, Tuple, TYPE_CHECKING

from attrs import frozen
from cirq_ft import TComplexity

from qualtran import Bloq, Register, Side, Signature
from qualtran.bloqs.basic_gates import TGate
from qualtran.bloqs.util_bloqs import ArbitraryClifford

if TYPE_CHECKING:
    from qualtran.resource_counting import SympySymbolAllocator
    from qualtran.simulation.classical_sim import ClassicalValT
=======
from functools import cached_property
from typing import Dict, Iterable, Iterator, List, Sequence, Set, Tuple, TYPE_CHECKING, Union

import cirq
from attrs import field, frozen
from numpy.typing import NDArray

from qualtran import Bloq, GateWithRegisters, Register, Side, Signature
from qualtran.bloqs.and_bloq import And, MultiAnd
from qualtran.bloqs.basic_gates import TGate, Toffoli
from qualtran.bloqs.util_bloqs import ArbitraryClifford
from qualtran.cirq_interop.bit_tools import iter_bits
from qualtran.cirq_interop.t_complexity_protocol import t_complexity, TComplexity

if TYPE_CHECKING:
    from qualtran.resource_counting import BloqCountT, SympySymbolAllocator
    from qualtran.simulation.classical_sim import ClassicalValT


@frozen
class LessThanConstant(GateWithRegisters, cirq.ArithmeticGate):
    """Applies U_a|x>|z> = |x> |z ^ (x < a)>"""

    bitsize: int
    less_than_val: int

    @cached_property
    def signature(self) -> Signature:
        return Signature.build(x=self.bitsize, target=1)

    def short_name(self) -> str:
        return f'x<{self.less_than_val}'

    def registers(self) -> Sequence[Union[int, Sequence[int]]]:
        return [2] * self.bitsize, self.less_than_val, [2]

    def with_registers(self, *new_registers) -> "LessThanConstant":
        return LessThanConstant(len(new_registers[0]), new_registers[1])

    def apply(self, *register_vals: int) -> Union[int, Iterable[int]]:
        input_val, less_than_val, target_register_val = register_vals
        return input_val, less_than_val, target_register_val ^ (input_val < less_than_val)

    def _circuit_diagram_info_(self, _) -> cirq.CircuitDiagramInfo:
        wire_symbols = ["In(x)"] * self.bitsize
        wire_symbols += [f'+(x < {self.less_than_val})']
        return cirq.CircuitDiagramInfo(wire_symbols=wire_symbols)

    def __pow__(self, power: int):
        if power in [1, -1]:
            return self
        return NotImplemented  # pragma: no cover

    def decompose_from_registers(
        self, *, context: cirq.DecompositionContext, **quregs: NDArray[cirq.Qid]
    ) -> cirq.OP_TREE:
        """Decomposes the gate into 4N And and And† operations for a T complexity of 4N.

        The decomposition proceeds from the most significant qubit -bit 0- to the least significant
        qubit while maintaining whether the qubit sequence is equal to the current prefix of the
        `_val` or not.

        The bare-bone logic is:
        1. if ith bit of `_val` is 1 then:
            - qubit sequence < `_val` iff they are equal so far and the current qubit is 0.
        2. update `are_equal`: `are_equal := are_equal and (ith bit == ith qubit).`

        This logic is implemented using $n$ `And` & `And†` operations and n+1 clean ancilla where
            - one ancilla `are_equal` contains the equality informaiton
            - ancilla[i] contain whether the qubits[:i+1] != (i+1)th prefix of `_val`
        """
        qubits, (target,) = quregs['x'], quregs['target']
        # Trivial case, self._val is larger than any value the registers could represent
        if self.less_than_val >= 2**self.bitsize:
            yield cirq.X(target)
            return
        adjoint = []

        (are_equal,) = context.qubit_manager.qalloc(1)

        # Initially our belief is that the numbers are equal.
        yield cirq.X(are_equal)
        adjoint.append(cirq.X(are_equal))

        # Scan from left to right.
        # `are_equal` contains whether the numbers are equal so far.
        ancilla = context.qubit_manager.qalloc(self.bitsize)
        for b, q, a in zip(iter_bits(self.less_than_val, self.bitsize), qubits, ancilla):
            if b:
                yield cirq.X(q)
                adjoint.append(cirq.X(q))

                # ancilla[i] = are_equal so far and (q_i != _val[i]).
                #            = equivalent to: Is the current prefix of qubits < prefix of `_val`?
                yield And().on(q, are_equal, a)
                adjoint.append(And(adjoint=True).on(q, are_equal, a))

                # target ^= is the current prefix of the qubit sequence < current prefix of `_val`
                yield cirq.CNOT(a, target)

                # If `a=1` (i.e. the current prefixes aren't equal) this means that
                # `are_equal` is currently = 1 and q[i] != _val[i] so we need to flip `are_equal`.
                yield cirq.CNOT(a, are_equal)
                adjoint.append(cirq.CNOT(a, are_equal))
            else:
                # ancilla[i] = are_equal so far and (q = 1).
                yield And().on(q, are_equal, a)
                adjoint.append(And(adjoint=True).on(q, are_equal, a))

                # if `a=1` then we need to flip `are_equal` since this means that are_equal=1,
                # b_i=0, q_i=1 => current prefixes are not equal so we need to flip `are_equal`.
                yield cirq.CNOT(a, are_equal)
                adjoint.append(cirq.CNOT(a, are_equal))

        yield from reversed(adjoint)

    def _has_unitary_(self):
        return True

    def _t_complexity_(self) -> TComplexity:
        n = self.bitsize
        if self.less_than_val >= 2**n:
            return TComplexity(clifford=1)
        return TComplexity(t=4 * n, clifford=15 * n + 3 * bin(self.less_than_val).count("1") + 2)


@frozen
class BiQubitsMixer(GateWithRegisters):
    """Implements the COMPARE2 (Fig. 1) https://static-content.springer.com/esm/art%3A10.1038%2Fs41534-018-0071-5/MediaObjects/41534_2018_71_MOESM1_ESM.pdf

    This gates mixes the values in a way that preserves the result of comparison.
    The signature being compared are 2-qubit signature where
        x = 2*x_msb + x_lsb
        y = 2*y_msb + y_lsb
    The Gate mixes the 4 qubits so that sign(x - y) = sign(x_lsb' - y_lsb') where x_lsb' and y_lsb'
    are the final values of x_lsb' and y_lsb'.

    Note that the ancilla qubits are used to reduce the T-count and the user
    should clean the qubits at a later point in time with the adjoint gate.
    See: https://github.com/quantumlib/Cirq/pull/6313 and
    https://github.com/quantumlib/Qualtran/issues/389
    """  # pylint: disable=line-too-long

    adjoint: bool = False

    @cached_property
    def signature(self) -> Signature:
        one_side = Side.RIGHT if not self.adjoint else Side.LEFT
        return Signature(
            [Register('x', 2), Register('y', 2), Register('ancilla', 3, side=one_side)]
        )

    def decompose_from_registers(
        self, *, context: cirq.DecompositionContext, **quregs: NDArray[cirq.Qid]
    ) -> cirq.OP_TREE:
        x, y, ancilla = quregs['x'], quregs['y'], quregs['ancilla']
        x_msb, x_lsb = x
        y_msb, y_lsb = y

        def _cswap(control: cirq.Qid, a: cirq.Qid, b: cirq.Qid, aux: cirq.Qid) -> cirq.OP_TREE:
            """A CSWAP with 4T complexity and whose adjoint has 0T complexity.

                A controlled SWAP that swaps `a` and `b` based on `control`.
            It uses an extra qubit `aux` so that its adjoint would have
            a T complexity of zero.
            """
            yield cirq.CNOT(a, b)
            yield And(adjoint=self.adjoint).on(control, b, aux)
            yield cirq.CNOT(aux, a)
            yield cirq.CNOT(a, b)

        def _decomposition():
            # computes the difference of x - y where
            #   x = 2*x_msb + x_lsb
            #   y = 2*y_msb + y_lsb
            # And stores the result in x_lsb and y_lsb such that
            #   sign(x - y) = sign(x_lsb - y_lsb)
            # This decomposition uses 3 ancilla qubits in order to have a
            # T complexity of 8.
            yield cirq.X(ancilla[0])
            yield cirq.CNOT(y_msb, x_msb)
            yield cirq.CNOT(y_lsb, x_lsb)
            yield from _cswap(x_msb, x_lsb, ancilla[0], ancilla[1])
            yield from _cswap(x_msb, y_msb, y_lsb, ancilla[2])
            yield cirq.CNOT(y_lsb, x_lsb)

        if self.adjoint:
            yield from reversed(tuple(cirq.flatten_to_ops(_decomposition())))
        else:
            yield from _decomposition()

    def __pow__(self, power: int) -> cirq.Gate:
        if power == 1:
            return self
        if power == -1:
            return BiQubitsMixer(adjoint=not self.adjoint)
        return NotImplemented  # pragma: no cover

    def _t_complexity_(self) -> TComplexity:
        if self.adjoint:
            return TComplexity(clifford=18)
        return TComplexity(t=8, clifford=28)

    def _has_unitary_(self):
        return not self.adjoint


@frozen
class SingleQubitCompare(GateWithRegisters):
    """Applies U|a>|b>|0>|0> = |a> |a=b> |(a<b)> |(a>b)>

    Source: (FIG. 3) in https://static-content.springer.com/esm/art%3A10.1038%2Fs41534-018-0071-5/MediaObjects/41534_2018_71_MOESM1_ESM.pdf
    """  # pylint: disable=line-too-long

    adjoint: bool = False

    @cached_property
    def signature(self) -> Signature:
        one_side = Side.RIGHT if not self.adjoint else Side.LEFT
        return Signature(
            [
                Register('a', 1),
                Register('b', 1),
                Register('less_than', 1, side=one_side),
                Register('greater_than', 1, side=one_side),
            ]
        )

    def decompose_from_registers(
        self, *, context: cirq.DecompositionContext, **quregs: NDArray[cirq.Qid]
    ) -> cirq.OP_TREE:
        a = quregs['a']
        b = quregs['b']
        less_than = quregs['less_than']
        greater_than = quregs['greater_than']

        def _decomposition() -> Iterator[cirq.Operation]:
            yield And(0, 1, adjoint=self.adjoint).on(*a, *b, *less_than)
            yield cirq.CNOT(*less_than, *greater_than)
            yield cirq.CNOT(*b, *greater_than)
            yield cirq.CNOT(*a, *b)
            yield cirq.CNOT(*a, *greater_than)
            yield cirq.X(*b)

        if self.adjoint:
            yield from reversed(tuple(_decomposition()))
        else:
            yield from _decomposition()

    def __pow__(self, power: int) -> cirq.Gate:
        if not isinstance(power, int):
            raise ValueError('SingleQubitCompare is only defined for integer powers.')
        if power % 2 == 0:
            return cirq.IdentityGate(4)
        if power < 0:
            return SingleQubitCompare(adjoint=not self.adjoint)
        return self

    def _t_complexity_(self) -> TComplexity:
        if self.adjoint:
            return TComplexity(clifford=11)
        return TComplexity(t=4, clifford=16)


def _equality_with_zero(
    context: cirq.DecompositionContext, qubits: Sequence[cirq.Qid], z: cirq.Qid
) -> cirq.OP_TREE:
    if len(qubits) == 1:
        (q,) = qubits
        yield cirq.X(q)
        yield cirq.CNOT(q, z)
        return
    if len(qubits) == 2:
        yield And(0, 0).on(*qubits, z)
    else:
        ancilla = context.qubit_manager.qalloc(len(qubits) - 2)
        yield MultiAnd(cvs=[0] * len(qubits)).on(*qubits, *ancilla, z)


@frozen
class LessThanEqual(GateWithRegisters, cirq.ArithmeticGate):
    """Applies U|x>|y>|z> = |x>|y> |z ^ (x <= y)>"""

    x_bitsize: int
    y_bitsize: int

    @cached_property
    def signature(self) -> 'Signature':
        return Signature.build(x=self.x_bitsize, y=self.y_bitsize, target=1)

    def registers(self) -> Sequence[Union[int, Sequence[int]]]:
        return [2] * self.x_bitsize, [2] * self.y_bitsize, [2]

    def with_registers(self, *new_registers) -> "LessThanEqual":
        return LessThanEqual(len(new_registers[0]), len(new_registers[1]))

    def apply(self, *register_vals: int) -> Union[int, int, Iterable[int]]:
        x_val, y_val, target_val = register_vals
        return x_val, y_val, target_val ^ (x_val <= y_val)

    def _circuit_diagram_info_(self, _) -> cirq.CircuitDiagramInfo:
        wire_symbols = ["In(x)"] * self.x_bitsize
        wire_symbols += ["In(y)"] * self.y_bitsize
        wire_symbols += ['+(x <= y)']
        return cirq.CircuitDiagramInfo(wire_symbols=wire_symbols)

    def __pow__(self, power: int):
        if power in [1, -1]:
            return self
        return NotImplemented  # pragma: no cover

    def _decompose_via_tree(
        self, context: cirq.DecompositionContext, X: Sequence[cirq.Qid], Y: Sequence[cirq.Qid]
    ) -> cirq.OP_TREE:
        """Returns comparison oracle from https://static-content.springer.com/esm/art%3A10.1038%2Fs41534-018-0071-5/MediaObjects/41534_2018_71_MOESM1_ESM.pdf

        This decomposition follows the tree structure of (FIG. 2)
        """  # pylint: disable=line-too-long
        if len(X) == 1:
            return
        if len(X) == 2:
            yield BiQubitsMixer().on_registers(x=X, y=Y, ancilla=context.qubit_manager.qalloc(3))
            return

        m = len(X) // 2
        yield self._decompose_via_tree(context, X[:m], Y[:m])
        yield self._decompose_via_tree(context, X[m:], Y[m:])
        yield BiQubitsMixer().on_registers(
            x=(X[m - 1], X[-1]), y=(Y[m - 1], Y[-1]), ancilla=context.qubit_manager.qalloc(3)
        )

    def decompose_from_registers(
        self, *, context: cirq.DecompositionContext, **quregs: NDArray[cirq.Qid]
    ) -> cirq.OP_TREE:
        """Decomposes the gate in a T-complexity optimal way.

        The construction can be broken in 4 parts:
            1. In case of differing bitsizes then a multicontrol And Gate
                - Section III.A. https://arxiv.org/abs/1805.03662) is used to check whether
                the extra prefix is equal to zero:
                    - result stored in: `prefix_equality` qubit.
            2. The tree structure (FIG. 2) https://static-content.springer.com/esm/art%3A10.1038%2Fs41534-018-0071-5/MediaObjects/41534_2018_71_MOESM1_ESM.pdf
                followed by a SingleQubitCompare to compute the result of comparison of
                the suffixes of equal length:
                    - result stored in: `less_than` and `greater_than` with equality in qubits[-2]
            3. The results from the previous two steps are combined to update the target qubit.
            4. The adjoint of the previous operations is added to restore the input qubits
                to their original state and clean the ancilla qubits.
        """  # pylint: disable=line-too-long
        lhs, rhs, (target,) = quregs['x'], quregs['y'], quregs['target']

        n = min(len(lhs), len(rhs))

        prefix_equality = None
        adjoint: List[cirq.Operation] = []

        # if one of the registers is longer than the other store equality with |0--0>
        # into `prefix_equality` using d = |len(P) - len(Q)| And operations => 4d T.
        if len(lhs) != len(rhs):
            (prefix_equality,) = context.qubit_manager.qalloc(1)
            if len(lhs) > len(rhs):
                for op in cirq.flatten_to_ops(
                    _equality_with_zero(context, lhs[:-n], prefix_equality)
                ):
                    yield op
                    adjoint.append(cirq.inverse(op))
            else:
                for op in cirq.flatten_to_ops(
                    _equality_with_zero(context, rhs[:-n], prefix_equality)
                ):
                    yield op
                    adjoint.append(cirq.inverse(op))

                yield cirq.X(target), cirq.CNOT(prefix_equality, target)

        # compare the remaining suffix of P and Q
        lhs = lhs[-n:]
        rhs = rhs[-n:]
        for op in cirq.flatten_to_ops(self._decompose_via_tree(context, lhs, rhs)):
            yield op
            adjoint.append(cirq.inverse(op))

        less_than, greater_than = context.qubit_manager.qalloc(2)
        yield SingleQubitCompare().on_registers(
            a=lhs[-1], b=rhs[-1], less_than=less_than, greater_than=greater_than
        )
        adjoint.append(
            SingleQubitCompare(adjoint=True).on_registers(
                a=lhs[-1], b=rhs[-1], less_than=less_than, greater_than=greater_than
            )
        )

        if prefix_equality is None:
            yield cirq.X(target)
            yield cirq.CNOT(greater_than, target)
        else:
            (less_than_or_equal,) = context.qubit_manager.qalloc(1)
            yield And(1, 0).on(prefix_equality, greater_than, less_than_or_equal)
            adjoint.append(
                And(1, 0, adjoint=True).on(prefix_equality, greater_than, less_than_or_equal)
            )

            yield cirq.CNOT(less_than_or_equal, target)

        yield from reversed(adjoint)

    def _t_complexity_(self) -> TComplexity:
        n = min(self.x_bitsize, self.y_bitsize)
        d = max(self.x_bitsize, self.y_bitsize) - n
        is_second_longer = self.y_bitsize > self.x_bitsize
        if d == 0:
            # When both registers are of the same size the T complexity is
            # 8n - 4 same as in https://static-content.springer.com/esm/art%3A10.1038%2Fs41534-018-0071-5/MediaObjects/41534_2018_71_MOESM1_ESM.pdf.  pylint: disable=line-too-long
            return TComplexity(t=8 * n - 4, clifford=46 * n - 17)
        else:
            # When the registers differ in size and `n` is the size of the smaller one and
            # `d` is the difference in size. The T complexity is the sum of the tree
            # decomposition as before giving 8n + O(1) and the T complexity of an `And` gate
            # over `d` registers giving 4d + O(1) totaling 8n + 4d + O(1).
            # From the decomposition we get that the constant is -4 as well as the clifford counts.
            if d == 1:
                return TComplexity(t=8 * n, clifford=46 * n + 3 + 2 * is_second_longer)
            else:
                return TComplexity(
                    t=8 * n + 4 * d - 4, clifford=46 * n + 17 * d - 14 + 2 * is_second_longer
                )

    def _has_unitary_(self):
        return True
>>>>>>> 8a4067ab


@frozen
class Add(GateWithRegisters, cirq.ArithmeticGate):
    r"""An n-bit addition gate.

    Implements $U|a\rangle|b\rangle \rightarrow |a\rangle|a+b\rangle$ using $4n - 4 T$ gates.

    Args:
        bitsize: Number of bits used to represent each integer. Must be large
            enough to hold the result in the output register of a + b, or else it simply
            drops the most significant bits.

    Registers:
        a: A bitsize-sized input register (register a above).
        b: A bitsize-sized input/output register (register b above).

    References:
        [Halving the cost of quantum addition](https://arxiv.org/abs/1709.06648)
    """

    bitsize: int

    @property
    def signature(self):
        return Signature.build(a=self.bitsize, b=self.bitsize)

    def registers(self) -> Sequence[Union[int, Sequence[int]]]:
        return [2] * self.bitsize, [2] * self.bitsize

    def with_registers(self, *new_registers) -> 'Add':
        return Add(len(new_registers[0]))

    def apply(self, *register_values: int) -> Union[int, Iterable[int]]:
        p, q = register_values
        return p, p + q

    def short_name(self) -> str:
        return "a+b"

    def _circuit_diagram_info_(self, _) -> cirq.CircuitDiagramInfo:
        wire_symbols = ["In(x)"] * self.bitsize
        wire_symbols += ["In(y)/Out(x+y)"] * self.bitsize
        return cirq.CircuitDiagramInfo(wire_symbols=wire_symbols)

    def _has_unitary_(self):
        return True

    def _left_building_block(self, inp, out, anc, depth):
        if depth == self.bitsize - 1:
            return
        else:
            yield cirq.CX(anc[depth - 1], inp[depth])
            yield cirq.CX(anc[depth - 1], out[depth])
            yield And().on(inp[depth], out[depth], anc[depth])
            yield cirq.CX(anc[depth - 1], anc[depth])
            yield from self._left_building_block(inp, out, anc, depth + 1)

    def _right_building_block(self, inp, out, anc, depth):
        if depth == 0:
            return
        else:
            yield cirq.CX(anc[depth - 1], anc[depth])
            yield And(adjoint=True).on(inp[depth], out[depth], anc[depth])
            yield cirq.CX(anc[depth - 1], inp[depth])
            yield cirq.CX(inp[depth], out[depth])
            yield from self._right_building_block(inp, out, anc, depth - 1)

    def decompose_from_registers(
        self, *, context: cirq.DecompositionContext, **quregs: NDArray[cirq.Qid]
    ) -> cirq.OP_TREE:
        input_bits = quregs['a']
        output_bits = quregs['b']
        ancillas = context.qubit_manager.qalloc(self.bitsize - 1)
        # Start off the addition by anding into the ancilla
        yield And().on(input_bits[0], output_bits[0], ancillas[0])
        # Left part of Fig.2
        yield from self._left_building_block(input_bits, output_bits, ancillas, 1)
        yield cirq.CX(ancillas[-1], output_bits[-1])
        yield cirq.CX(input_bits[-1], output_bits[-1])
        # right part of Fig.2
        yield from self._right_building_block(input_bits, output_bits, ancillas, self.bitsize - 2)
        yield And(adjoint=True).on(input_bits[0], output_bits[0], ancillas[0])
        yield cirq.CX(input_bits[0], output_bits[0])
        context.qubit_manager.qfree(ancillas)

    def t_complexity(self):
        num_clifford = (self.bitsize - 2) * 19 + 16
        num_t_gates = 4 * self.bitsize - 4
        return TComplexity(t=num_t_gates, clifford=num_clifford)

    def build_call_graph(self, ssa: 'SympySymbolAllocator') -> Set['BloqCountT']:
        num_clifford = (self.bitsize - 2) * 19 + 16
        num_t_gates = 4 * self.bitsize - 4
        return {(TGate(), num_t_gates), (ArbitraryClifford(n=1), num_clifford)}


@frozen
class OutOfPlaceAdder(Bloq):
    r"""An n-bit addition gate.

    Implements $U|a\rangle|b\rangle 0\rangle \rightarrow |a\rangle|b\rangle|a+b\rangle$
    using $4n - 4 T$ gates.

    Args:
        bitsize: Number of bits used to represent each integer. Must be large
            enough to hold the result in the output register of a + b.

    Registers:
        a: A bitsize-sized input register (register a above).
        b: A bitsize-sized input/output register (register b above).

    References:
        [Halving the cost of quantum addition](https://arxiv.org/abs/1709.06648)
    """

    bitsize: int

    @property
    def signature(self):
        return Signature.build(a=self.bitsize, b=self.bitsize, c=self.bitsize)

    def short_name(self) -> str:
        return "c = a + b"

    def t_complexity(self):
        # extra bitsize cliffords comes from CNOTs before adding:
        # yield CNOT.on_each(zip(b, c))
        # yield Add(a, c)
        num_clifford = (self.bitsize - 2) * 19 + 16 + self.bitsize
        num_t_gates = 4 * self.bitsize - 4
        return TComplexity(t=num_t_gates, clifford=num_clifford)

<<<<<<< HEAD
    def bloq_counts(self, ssa: Optional['SympySymbolAllocator'] = None) -> Set[Tuple[int, Bloq]]:
        num_clifford = (self.bitsize - 2) * 19 + 16
        num_t_gates = 4 * self.bitsize - 4
        return {(num_t_gates, TGate()), (num_clifford, ArbitraryClifford(n=1))}


@frozen
class OutOfPlaceAdder(Bloq):
    r"""An n-bit addition gate.

    Implements $U|a\rangle|b\rangle 0\rangle \rightarrow |a\rangle|b\rangle|a+b\rangle$
    using $4n - 4 T$ gates.

    Args:
        bitsize: Number of bits used to represent each integer. Must be large
            enough to hold the result in the output register of a + b.

    Registers:
     - a: A bitsize-sized input register (register a above).
     - b: A bitsize-sized input/output register (register b above).

    References:
        [Halving the cost of quantum addition](https://arxiv.org/abs/1709.06648)
    """

    bitsize: int

    @property
    def signature(self):
        return Signature.build(a=self.bitsize, b=self.bitsize, c=self.bitsize)

    def pretty_name(self) -> str:
        return "c = a + b"

    def t_complexity(self):
        # extra bitsize cliffords comes from CNOTs before adding:
        # yield CNOT.on_each(zip(b, c))
        # yield Add(a, c)
        num_clifford = (self.bitsize - 2) * 19 + 16 + self.bitsize
        num_t_gates = 4 * self.bitsize - 4
        return TComplexity(t=num_t_gates, clifford=num_clifford)

    def bloq_counts(self, ssa: Optional['SympySymbolAllocator'] = None) -> Set[Tuple[int, Bloq]]:
        return {(1, Add(self.bitsize)), (self.bitsize, ArbitraryClifford(n=2))}
=======
    def build_call_graph(self, ssa: 'SympySymbolAllocator') -> Set['BloqCountT']:
        return {(Add(self.bitsize), 1), (ArbitraryClifford(n=2), self.bitsize)}


@frozen(auto_attribs=True)
class AddConstantMod(GateWithRegisters, cirq.ArithmeticGate):
    """Applies U_{M}_{add}|x> = |(x + add) % M> if x < M else |x>.

    Applies modular addition to input register `|x>` given parameters `mod` and `add_val` s.t.
        1) If integer `x` < `mod`: output is `|(x + add) % M>`
        2) If integer `x` >= `mod`: output is `|x>`.

    This condition is needed to ensure that the mapping of all input basis states (i.e. input
    states |0>, |1>, ..., |2 ** bitsize - 1) to corresponding output states is bijective and thus
    the gate is reversible.

    Also supports controlled version of the gate by specifying a per qubit control value as a tuple
    of integers passed as `cvs`.
    """

    bitsize: int
    mod: int = field()
    add_val: int = 1
    cvs: Tuple[int, ...] = field(
        converter=lambda v: (v,) if isinstance(v, int) else tuple(v), default=()
    )

    @mod.validator
    def _validate_mod(self, attribute, value):
        if not 1 <= value <= 2**self.bitsize:
            raise ValueError(f"mod: {value} must be between [1, {2 ** self.bitsize}].")

    @cached_property
    def signature(self) -> Signature:
        if self.cvs:
            return Signature.build(ctrl=len(self.cvs), x=self.bitsize)
        return Signature.build(x=self.bitsize)

    def registers(self) -> Sequence[Union[int, Sequence[int]]]:
        add_reg = (2,) * self.bitsize
        control_reg = (2,) * len(self.cvs)
        return (control_reg, add_reg) if control_reg else (add_reg,)

    def with_registers(self, *new_registers: Union[int, Sequence[int]]) -> "AddMod":
        raise NotImplementedError()

    def apply(self, *args) -> Union[int, Iterable[int]]:
        target_val = args[-1]
        if target_val < self.mod:
            new_target_val = (target_val + self.add_val) % self.mod
        else:
            new_target_val = target_val
        if self.cvs and args[0] != int(''.join(str(x) for x in self.cvs), 2):
            new_target_val = target_val
        ret = (args[0], new_target_val) if self.cvs else (new_target_val,)
        return ret

    def _circuit_diagram_info_(self, _) -> cirq.CircuitDiagramInfo:
        wire_symbols = ['@' if b else '@(0)' for b in self.cvs]
        wire_symbols += [f"Add_{self.add_val}_Mod_{self.mod}"] * self.bitsize
        return cirq.CircuitDiagramInfo(wire_symbols=wire_symbols)

    def __pow__(self, power: int) -> 'AddConstantMod':
        return AddConstantMod(self.bitsize, self.mod, add_val=self.add_val * power, cvs=self.cvs)

    def _t_complexity_(self) -> TComplexity:
        # Rough cost as given in https://arxiv.org/abs/1905.09749
        return 5 * Add(self.bitsize).t_complexity()
>>>>>>> 8a4067ab


@frozen
class Square(Bloq):
    r"""Square an n-bit binary number.

    Implements $U|a\rangle|0\rangle \rightarrow |a\rangle|a^2\rangle$ using $n^2 - n$ Toffolis.

    Args:
        bitsize: Number of bits used to represent the integer to be squared. The
            result is stored in a register of size 2*bitsize.

    Registers:
        a: A bitsize-sized input register (register a above).
        result: A 2-bitsize-sized input/output register.

    References:
        [Fault-Tolerant Quantum Simulations of Chemistry in First
        Quantization](https://arxiv.org/abs/2105.12767). pg 76 for Toffoli complexity.
    """

    bitsize: int

    @property
    def signature(self):
        return Signature(
            [Register("a", self.bitsize), Register("result", 2 * self.bitsize, side=Side.RIGHT)]
        )

    def short_name(self) -> str:
        return "a^2"

    def t_complexity(self):
        # TODO Determine precise clifford count and/or ignore.
        # See: https://github.com/quantumlib/cirq-qubitization/issues/219
        # See: https://github.com/quantumlib/cirq-qubitization/issues/217
        num_toff = self.bitsize * (self.bitsize - 1)
        return TComplexity(t=4 * num_toff)

<<<<<<< HEAD
    def bloq_counts(self, ssa: Optional['SympySymbolAllocator'] = None) -> Set[Tuple[int, Bloq]]:
        num_toff = self.bitsize * (self.bitsize - 1)
        return {(4 * num_toff, TGate())}
=======
    def build_call_graph(self, ssa: 'SympySymbolAllocator') -> Set['BloqCountT']:
        num_toff = self.bitsize * (self.bitsize - 1)
        return {(Toffoli(), num_toff)}
>>>>>>> 8a4067ab


@frozen
class SumOfSquares(Bloq):
    r"""Compute the sum of squares of k n-bit binary numbers.

    Implements $U|a\rangle|b\rangle\dots k\rangle|0\rangle \rightarrow
        |a\rangle|b\rangle\dots|k\rangle|a^2+b^2+\dots k^2\rangle$ using
        $4 k n^2 T$ gates.

    The number of bits required by the output register is 2*bitsize + ceil(log2(k)).

    Args:
        bitsize: Number of bits used to represent each of the k integers.
        k: The number of integers we want to square.

    Registers:
        input: k n-bit registers.
        result: 2 * bitsize + ceil(log2(k)) sized output register.

    References:
        [Fault-Tolerant Quantum Simulations of Chemistry in First
        Quantization](https://arxiv.org/abs/2105.12767) pg 80 give a Toffoli
        complexity for squaring.
    """

    bitsize: int
    k: int

    @property
    def signature(self):
        return Signature(
            [
                Register("input", bitsize=self.bitsize, shape=(self.k,)),
                Register(
                    "result", bitsize=2 * self.bitsize + (self.k - 1).bit_length(), side=Side.RIGHT
                ),
            ]
        )

    def short_name(self) -> str:
        return "SOS"

    def t_complexity(self):
        # TODO Determine precise clifford count and/or ignore.
        # See: https://github.com/quantumlib/cirq-qubitization/issues/219
        # See: https://github.com/quantumlib/cirq-qubitization/issues/217
        num_toff = self.k * self.bitsize**2 - self.bitsize
        if self.k % 3 == 0:
            num_toff -= 1
        return TComplexity(t=4 * num_toff)

<<<<<<< HEAD
    def bloq_counts(self, ssa: Optional['SympySymbolAllocator'] = None) -> Set[Tuple[int, Bloq]]:
        num_toff = self.k * self.bitsize**2 - self.bitsize
        if self.k % 3 == 0:
            num_toff -= 1
        return {(4 * num_toff, TGate())}
=======
    def build_call_graph(self, ssa: 'SympySymbolAllocator') -> Set['BloqCountT']:
        num_toff = self.k * self.bitsize**2 - self.bitsize
        if self.k % 3 == 0:
            num_toff -= 1
        return {(Toffoli(), num_toff)}
>>>>>>> 8a4067ab


@frozen
class Product(Bloq):
    r"""Compute the product of an `n` and `m` bit binary number.

    Implements $U|a\rangle|b\rangle|0\rangle -\rightarrow
    |a\rangle|b\rangle|a\times b\rangle$ using $2nm-n$ Toffolis.

    Args:
        a_bitsize: Number of bits used to represent the first integer.
        b_bitsize: Number of bits used to represent the second integer.

    Registers:
        a: a_bitsize-sized input register.
        b: b_bitsize-sized input register.
        result: A 2*max(a_bitsize, b_bitsize) bit-sized output register to store the result a*b.

    References:
        [Fault-Tolerant Quantum Simulations of Chemistry in First
        Quantization](https://arxiv.org/abs/2105.12767) pg 81 gives a Toffoli
        complexity for multiplying two numbers.
    """

    a_bitsize: int
    b_bitsize: int

    @property
    def signature(self):
        return Signature(
            [
                Register("a", self.a_bitsize),
                Register("b", self.b_bitsize),
                Register("result", 2 * max(self.a_bitsize, self.b_bitsize), side=Side.RIGHT),
            ]
        )

    def short_name(self) -> str:
        return "a*b"

    def t_complexity(self):
        # TODO Determine precise clifford count and/or ignore.
        # See: https://github.com/quantumlib/cirq-qubitization/issues/219
        # See: https://github.com/quantumlib/cirq-qubitization/issues/217
        num_toff = 2 * self.a_bitsize * self.b_bitsize - max(self.a_bitsize, self.b_bitsize)
        return TComplexity(t=4 * num_toff)

<<<<<<< HEAD
    def bloq_counts(self, ssa: Optional['SympySymbolAllocator'] = None) -> Set[Tuple[int, Bloq]]:
        num_toff = 2 * self.a_bitsize * self.b_bitsize - max(self.a_bitsize, self.b_bitsize)
        return {(4 * num_toff, TGate())}
=======
    def build_call_graph(self, ssa: 'SympySymbolAllocator') -> Set['BloqCountT']:
        num_toff = 2 * self.a_bitsize * self.b_bitsize - max(self.a_bitsize, self.b_bitsize)
        return {(Toffoli(), num_toff)}
>>>>>>> 8a4067ab


@frozen
class ScaleIntByReal(Bloq):
    r"""Scale an integer by fixed-point representation of a real number.

    i.e.

    $$
        |r\rangle|i\rangle|0\rangle \rightarrow |r\rangle|i\rangle|r \times i\rangle
    $$

    The real number is assumed to be in the range [0, 1).

    Args:
        r_bitsize: Number of bits used to represent the real number.
        i_bitsize: Number of bits used to represent the integer.

    Registers:
     - real_in: r_bitsize-sized input register.
     - int_in: i_bitsize-sized input register.
     - result: r_bitsize output register

    References:
        [Compilation of Fault-Tolerant Quantum Heuristics for Combinatorial Optimization]
        (https://arxiv.org/pdf/2007.07391.pdf) pg 70.
    """

    r_bitsize: int
    i_bitsize: int

    @property
    def signature(self):
        return Signature(
            [
                Register("real_in", self.r_bitsize),
                Register("int_in", self.i_bitsize),
                Register("result", self.r_bitsize, side=Side.RIGHT),
            ]
        )

<<<<<<< HEAD
    def pretty_name(self) -> str:
=======
    def short_name(self) -> str:
>>>>>>> 8a4067ab
        return "r*i"

    def t_complexity(self):
        # Eq. D8, we are assuming dA and dB there are assumed as inputs and the
        # user has ensured these are large enough for their desired precision.
        num_toff = self.r_bitsize * (2 * self.i_bitsize - 1) - self.i_bitsize**2
        return TComplexity(t=4 * num_toff)

<<<<<<< HEAD
    def bloq_counts(self, ssa: Optional['SympySymbolAllocator'] = None) -> Set[Tuple[int, Bloq]]:
=======
    def build_call_graph(self, ssa: 'SympySymbolAllocator') -> Set['BloqCountT']:
>>>>>>> 8a4067ab
        # Eq. D8, we are assuming dA(r_bitsize) and dB(i_bitsize) are inputs and
        # the user has ensured these are large enough for their desired
        # precision.
        num_toff = self.r_bitsize * (2 * self.i_bitsize - 1) - self.i_bitsize**2
<<<<<<< HEAD
        return {(4 * num_toff, TGate())}


@frozen
class MultiplyTwoReals(Bloq):
    r"""Multiply two fixed-point representations of real numbers

    i.e.

    $$
        |a\rangle|b\rangle|0\rangle \rightarrow |a\rangle|b\rangle|a \times b\rangle
    $$

    The real numbers are assumed to be in the range [0, 1).

    Args:
        bitsize: Number of bits used to represent the real number.

    Registers:
     - a: bitsize-sized input register.
     - b: bitsize-sized input register.
     - result: bitsize output register

    References:
        [Compilation of Fault-Tolerant Quantum Heuristics for Combinatorial Optimization]
            (https://arxiv.org/pdf/2007.07391.pdf) pg 71.
    """

    bitsize: int

    @property
    def signature(self):
        return Signature(
            [
                Register("a", self.bitsize),
                Register("b", self.bitsize),
                Register("result", self.bitsize, side=Side.RIGHT),
            ]
        )

    def pretty_name(self) -> str:
        return "a*b"

    def t_complexity(self):
        # Eq. D13, there it is suggested keeping both registers the same size is optimal.
        num_toff = self.bitsize**2 - self.bitsize - 1
        return TComplexity(t=4 * num_toff)

    def bloq_counts(self, ssa: Optional['SympySymbolAllocator'] = None) -> Set[Tuple[int, Bloq]]:
        # Eq. D13, there it is suggested keeping both registers the same size is optimal.
        num_toff = self.bitsize**2 - self.bitsize - 1
        return {(4 * num_toff, TGate())}


@frozen
class SquareRealNumber(Bloq):
    r"""Square a fixed-point representation of a real number

    i.e.

    $$
        |a\rangle|0\rangle \rightarrow |a\rangle|a^2\rangle
    $$

    The real numbers are assumed to be in the range [0, 1).

    Args:
        bitsize: Number of bits used to represent the real number.

    Registers:
     - a: bitsize-sized input register.
     - b: bitsize-sized input register.
     - result: bitsize output register

    References:
        [Compilation of Fault-Tolerant Quantum Heuristics for Combinatorial Optimization
            ](https://arxiv.org/pdf/2007.07391.pdf) pg 74.
    """

    bitsize: int

    def __attrs_post_init__(self):
        if self.bitsize < 3:
            raise ValueError("bitsize must be at least 3 for SquareRealNumber bloq to make sense.")

    @property
    def signature(self):
        return Signature(
            [
                Register("a", self.bitsize),
                Register("b", self.bitsize),
                Register("result", self.bitsize, side=Side.RIGHT),
            ]
        )

    def pretty_name(self) -> str:
        return "a^2"

    def t_complexity(self):
        num_toff = self.bitsize**2 // 2 - 4
        return TComplexity(t=4 * num_toff)

    def bloq_counts(self, ssa: Optional['SympySymbolAllocator'] = None) -> Set[Tuple[int, Bloq]]:
        # Bottom of page 74
        num_toff = self.bitsize**2 // 2 - 4
        return {(4 * num_toff, TGate())}
=======
        return {(Toffoli(), num_toff)}
>>>>>>> 8a4067ab


@frozen
class MultiplyTwoReals(Bloq):
    r"""Multiply two fixed-point representations of real numbers

    i.e.

    $$
        |a\rangle|b\rangle|0\rangle \rightarrow |a\rangle|b\rangle|a \times b\rangle
    $$

    The real numbers are assumed to be in the range [0, 1).

    Args:
        bitsize: Number of bits used to represent the real number.

    Registers:
<<<<<<< HEAD
        a: n-bit-sized input registers.
        b: n-bit-sized input registers.
        result: A single bit output register to store the result of A > B.
=======
     - a: bitsize-sized input register.
     - b: bitsize-sized input register.
     - result: bitsize output register
>>>>>>> 8a4067ab

    References:
        [Compilation of Fault-Tolerant Quantum Heuristics for Combinatorial Optimization]
            (https://arxiv.org/pdf/2007.07391.pdf) pg 71.
    """

    bitsize: int

    @property
    def signature(self):
        return Signature(
            [
                Register("a", self.bitsize),
                Register("b", self.bitsize),
                Register("result", self.bitsize, side=Side.RIGHT),
            ]
        )

    def short_name(self) -> str:
        return "a*b"

    def t_complexity(self):
        # Eq. D13, there it is suggested keeping both registers the same size is optimal.
        num_toff = self.bitsize**2 - self.bitsize - 1
        return TComplexity(t=4 * num_toff)

    def build_call_graph(self, ssa: 'SympySymbolAllocator') -> Set['BloqCountT']:
        # Eq. D13, there it is suggested keeping both registers the same size is optimal.
        num_toff = self.bitsize**2 - self.bitsize - 1
        return {(Toffoli(), num_toff)}


@frozen
class SquareRealNumber(Bloq):
    r"""Square a fixed-point representation of a real number

    i.e.

    $$
        |a\rangle|0\rangle \rightarrow |a\rangle|a^2\rangle
    $$

    The real numbers are assumed to be in the range [0, 1).

    Args:
        bitsize: Number of bits used to represent the real number.

    Registers:
     - a: bitsize-sized input register.
     - b: bitsize-sized input register.
     - result: bitsize output register

    References:
        [Compilation of Fault-Tolerant Quantum Heuristics for Combinatorial Optimization
            ](https://arxiv.org/pdf/2007.07391.pdf) pg 74.
    """

    bitsize: int

    def __attrs_post_init__(self):
        if self.bitsize < 3:
            raise ValueError("bitsize must be at least 3 for SquareRealNumber bloq to make sense.")

    @property
    def signature(self):
        return Signature(
            [
                Register("a", self.bitsize),
                Register("b", self.bitsize),
                Register("result", self.bitsize, side=Side.RIGHT),
            ]
        )

    def short_name(self) -> str:
        return "a^2"

    def t_complexity(self):
        num_toff = self.bitsize**2 // 2 - 4
        return TComplexity(t=4 * num_toff)

    def build_call_graph(self, ssa: 'SympySymbolAllocator') -> Set['BloqCountT']:
        # Bottom of page 74
        num_toff = self.bitsize**2 // 2 - 4
        return {(Toffoli(), num_toff)}


@frozen
class GreaterThan(Bloq):
    r"""Compare two integers.

    Implements $U|a\rangle|b\rangle|0\rangle \rightarrow
    |a\rangle|b\rangle|a > b\rangle$ using $8n T$  gates.

    The bloq_counts and t_complexity are derived from equivalent qualtran gates
    assuming a clean decomposition which should yield identical costs.

    See: https://github.com/quantumlib/Qualtran/pull/381 and
    https://qualtran.readthedocs.io/en/latest/bloqs/comparison_gates.html

    Args:
        bitsize: Number of bits used to represent the two integers a and b.

    Registers:
        a: n-bit-sized input registers.
        b: n-bit-sized input registers.
        target: A single bit output register to store the result of A > B.
    """
    a_bitsize: int
    b_bitsize: int

    @property
    def signature(self):
        return Signature.build(a=self.a_bitsize, b=self.b_bitsize, target=1)

    def short_name(self) -> str:
        return "a>b"

    def t_complexity(self) -> 'TComplexity':
        return t_complexity(LessThanEqual(self.a_bitsize, self.b_bitsize))

    def build_call_graph(self, ssa: 'SympySymbolAllocator') -> Set['BloqCountT']:
        # TODO Determine precise clifford count and/or ignore.
        # See: https://github.com/quantumlib/cirq-qubitization/issues/219
        # See: https://github.com/quantumlib/cirq-qubitization/issues/217
        t_complexity = self.t_complexity()
        return {(TGate(), t_complexity.t)}


@frozen
class GreaterThanConstant(Bloq):
    r"""Implements $U_a|x\rangle = U_a|x\rangle|z\rangle = |x\rangle |z \land (x > a)\rangle$

    The bloq_counts and t_complexity are derived from equivalent qualtran gates
    assuming a clean decomposition which should yield identical costs.

    See: https://github.com/quantumlib/Qualtran/pull/381 and
    https://qualtran.readthedocs.io/en/latest/bloqs/comparison_gates.html


    Args:
        bitsize: bitsize of x register.
        val: integer to compare x against (a above.)

    Registers:
        x: Register to compare against val.
        target: Register to hold result of comparison.
    """

    bitsize: int
    val: int

    @cached_property
    def signature(self) -> Signature:
        return Signature.build(x=self.bitsize, target=1)

    def t_complexity(self) -> TComplexity:
        return t_complexity(LessThanConstant(self.bitsize, less_than_val=self.val))

    def build_call_graph(self, ssa: 'SympySymbolAllocator') -> Set['BloqCountT']:
        # TODO Determine precise clifford count and/or ignore.
        # See: https://github.com/quantumlib/cirq-qubitization/issues/219
        # See: https://github.com/quantumlib/cirq-qubitization/issues/217
<<<<<<< HEAD
        return TComplexity(t=8 * self.bitsize)

    def bloq_counts(self, ssa: Optional['SympySymbolAllocator'] = None) -> Set[Tuple[int, Bloq]]:
        return {(8 * self.bitsize, TGate())}
=======
        t_complexity = self.t_complexity()
        return {(TGate(), t_complexity.t)}


@frozen
class EqualsAConstant(Bloq):
    r"""Implements $U_a|x\rangle = U_a|x\rangle|z\rangle = |x\rangle |z \land (x = a)\rangle$

    The bloq_counts and t_complexity are derived from:
    https://qualtran.readthedocs.io/en/latest/bloqs/comparison_gates.html#equality-as-a-special-case

    Args:
        bitsize: bitsize of x register.
        val: integer to compare x against (a above.)

    Registers:
        x: Register to compare against val.
        target: Register to hold result of comparison.
    """

    bitsize: int
    val: int

    @cached_property
    def signature(self) -> Signature:
        return Signature.build(x=self.bitsize, target=1)

    def t_complexity(self) -> 'TComplexity':
        return TComplexity(t=4 * (self.bitsize - 1))

    def build_call_graph(self, ssa: 'SympySymbolAllocator') -> Set['BloqCountT']:
        # See: https://github.com/quantumlib/cirq-qubitization/issues/219
        # See: https://github.com/quantumlib/cirq-qubitization/issues/217
        return {(TGate(), 4 * (self.bitsize - 1))}


@frozen
class ToContiguousIndex(Bloq):
    r"""Build a contiguous register s from mu and nu.

    $$
        s = \nu (\nu + 1) / 2 + \mu
    $$

    Assuming nu is zero indexed (in contrast to the THC paper which assumes 1,
    hence the slightly different formula).

    Args:
        bitsize: number of bits for mu and nu registers.
        s_bitsize: Number of bits for contiguous register.

    Registers:
        mu: input register
        nu: input register
        s: output contiguous register

    References:
        (Even more efficient quantum computations of chemistry through
        tensor hypercontraction)[https://arxiv.org/pdf/2011.03494.pdf] Eq. 29.
    """

    bitsize: int
    s_bitsize: int

    @cached_property
    def signature(self) -> Signature:
        return Signature(
            [
                Register("mu", bitsize=self.bitsize),
                Register("nu", bitsize=self.bitsize),
                Register("s", bitsize=self.s_bitsize),
            ]
        )

    def on_classical_vals(
        self, mu: 'ClassicalValT', nu: 'ClassicalValT'
    ) -> Dict[str, 'ClassicalValT']:
        return {'mu': mu, 'nu': nu, 's': nu * (nu + 1) // 2 + mu}

    def t_complexity(self) -> 'TComplexity':
        num_toffoli = self.bitsize**2 + self.bitsize - 1
        return TComplexity(t=4 * num_toffoli)

    def build_call_graph(self, ssa: 'SympySymbolAllocator') -> Set['BloqCountT']:
        num_toffoli = self.bitsize**2 + self.bitsize - 1
        return {(Toffoli(), num_toffoli)}


@frozen
class SignedIntegerToTwosComplement(Bloq):
    """Convert a register storing the signed integer representation to two's complement inplace.

    Args:
        bitsize: size of the register.

    Regs:
        x: input signed integer register to convert to two-complement.

    References:
        [Fault-Tolerant Quantum Simulations of Chemistry in First Quantization](
            https://arxiv.org/abs/2105.12767) page 24, 4th paragraph from the bottom.
    """

    bitsize: int

    @cached_property
    def signature(self) -> Signature:
        return Signature.build(x=self.bitsize)

    def build_call_graph(self, ssa: 'SympySymbolAllocator') -> Set['BloqCountT']:
        # Take the sign qubit as a control and cnot the remaining qubits, then
        # add it to the remaining n-1 bits.
        return {(TGate(), 4 * (self.bitsize - 2))}
>>>>>>> 8a4067ab
<|MERGE_RESOLUTION|>--- conflicted
+++ resolved
@@ -12,20 +12,6 @@
 #  See the License for the specific language governing permissions and
 #  limitations under the License.
 
-<<<<<<< HEAD
-from typing import Optional, Set, Tuple, TYPE_CHECKING
-
-from attrs import frozen
-from cirq_ft import TComplexity
-
-from qualtran import Bloq, Register, Side, Signature
-from qualtran.bloqs.basic_gates import TGate
-from qualtran.bloqs.util_bloqs import ArbitraryClifford
-
-if TYPE_CHECKING:
-    from qualtran.resource_counting import SympySymbolAllocator
-    from qualtran.simulation.classical_sim import ClassicalValT
-=======
 from functools import cached_property
 from typing import Dict, Iterable, Iterator, List, Sequence, Set, Tuple, TYPE_CHECKING, Union
 
@@ -455,7 +441,6 @@
 
     def _has_unitary_(self):
         return True
->>>>>>> 8a4067ab
 
 
 @frozen
@@ -565,8 +550,8 @@
             enough to hold the result in the output register of a + b.
 
     Registers:
-        a: A bitsize-sized input register (register a above).
-        b: A bitsize-sized input/output register (register b above).
+     - a: A bitsize-sized input register (register a above).
+     - b: A bitsize-sized input/output register (register b above).
 
     References:
         [Halving the cost of quantum addition](https://arxiv.org/abs/1709.06648)
@@ -589,52 +574,6 @@
         num_t_gates = 4 * self.bitsize - 4
         return TComplexity(t=num_t_gates, clifford=num_clifford)
 
-<<<<<<< HEAD
-    def bloq_counts(self, ssa: Optional['SympySymbolAllocator'] = None) -> Set[Tuple[int, Bloq]]:
-        num_clifford = (self.bitsize - 2) * 19 + 16
-        num_t_gates = 4 * self.bitsize - 4
-        return {(num_t_gates, TGate()), (num_clifford, ArbitraryClifford(n=1))}
-
-
-@frozen
-class OutOfPlaceAdder(Bloq):
-    r"""An n-bit addition gate.
-
-    Implements $U|a\rangle|b\rangle 0\rangle \rightarrow |a\rangle|b\rangle|a+b\rangle$
-    using $4n - 4 T$ gates.
-
-    Args:
-        bitsize: Number of bits used to represent each integer. Must be large
-            enough to hold the result in the output register of a + b.
-
-    Registers:
-     - a: A bitsize-sized input register (register a above).
-     - b: A bitsize-sized input/output register (register b above).
-
-    References:
-        [Halving the cost of quantum addition](https://arxiv.org/abs/1709.06648)
-    """
-
-    bitsize: int
-
-    @property
-    def signature(self):
-        return Signature.build(a=self.bitsize, b=self.bitsize, c=self.bitsize)
-
-    def pretty_name(self) -> str:
-        return "c = a + b"
-
-    def t_complexity(self):
-        # extra bitsize cliffords comes from CNOTs before adding:
-        # yield CNOT.on_each(zip(b, c))
-        # yield Add(a, c)
-        num_clifford = (self.bitsize - 2) * 19 + 16 + self.bitsize
-        num_t_gates = 4 * self.bitsize - 4
-        return TComplexity(t=num_t_gates, clifford=num_clifford)
-
-    def bloq_counts(self, ssa: Optional['SympySymbolAllocator'] = None) -> Set[Tuple[int, Bloq]]:
-        return {(1, Add(self.bitsize)), (self.bitsize, ArbitraryClifford(n=2))}
-=======
     def build_call_graph(self, ssa: 'SympySymbolAllocator') -> Set['BloqCountT']:
         return {(Add(self.bitsize), 1), (ArbitraryClifford(n=2), self.bitsize)}
 
@@ -703,7 +642,6 @@
     def _t_complexity_(self) -> TComplexity:
         # Rough cost as given in https://arxiv.org/abs/1905.09749
         return 5 * Add(self.bitsize).t_complexity()
->>>>>>> 8a4067ab
 
 
 @frozen
@@ -743,15 +681,9 @@
         num_toff = self.bitsize * (self.bitsize - 1)
         return TComplexity(t=4 * num_toff)
 
-<<<<<<< HEAD
-    def bloq_counts(self, ssa: Optional['SympySymbolAllocator'] = None) -> Set[Tuple[int, Bloq]]:
-        num_toff = self.bitsize * (self.bitsize - 1)
-        return {(4 * num_toff, TGate())}
-=======
     def build_call_graph(self, ssa: 'SympySymbolAllocator') -> Set['BloqCountT']:
         num_toff = self.bitsize * (self.bitsize - 1)
         return {(Toffoli(), num_toff)}
->>>>>>> 8a4067ab
 
 
 @frozen
@@ -804,19 +736,11 @@
             num_toff -= 1
         return TComplexity(t=4 * num_toff)
 
-<<<<<<< HEAD
-    def bloq_counts(self, ssa: Optional['SympySymbolAllocator'] = None) -> Set[Tuple[int, Bloq]]:
-        num_toff = self.k * self.bitsize**2 - self.bitsize
-        if self.k % 3 == 0:
-            num_toff -= 1
-        return {(4 * num_toff, TGate())}
-=======
     def build_call_graph(self, ssa: 'SympySymbolAllocator') -> Set['BloqCountT']:
         num_toff = self.k * self.bitsize**2 - self.bitsize
         if self.k % 3 == 0:
             num_toff -= 1
         return {(Toffoli(), num_toff)}
->>>>>>> 8a4067ab
 
 
 @frozen
@@ -864,15 +788,9 @@
         num_toff = 2 * self.a_bitsize * self.b_bitsize - max(self.a_bitsize, self.b_bitsize)
         return TComplexity(t=4 * num_toff)
 
-<<<<<<< HEAD
-    def bloq_counts(self, ssa: Optional['SympySymbolAllocator'] = None) -> Set[Tuple[int, Bloq]]:
-        num_toff = 2 * self.a_bitsize * self.b_bitsize - max(self.a_bitsize, self.b_bitsize)
-        return {(4 * num_toff, TGate())}
-=======
     def build_call_graph(self, ssa: 'SympySymbolAllocator') -> Set['BloqCountT']:
         num_toff = 2 * self.a_bitsize * self.b_bitsize - max(self.a_bitsize, self.b_bitsize)
         return {(Toffoli(), num_toff)}
->>>>>>> 8a4067ab
 
 
 @frozen
@@ -914,11 +832,7 @@
             ]
         )
 
-<<<<<<< HEAD
-    def pretty_name(self) -> str:
-=======
     def short_name(self) -> str:
->>>>>>> 8a4067ab
         return "r*i"
 
     def t_complexity(self):
@@ -927,17 +841,12 @@
         num_toff = self.r_bitsize * (2 * self.i_bitsize - 1) - self.i_bitsize**2
         return TComplexity(t=4 * num_toff)
 
-<<<<<<< HEAD
-    def bloq_counts(self, ssa: Optional['SympySymbolAllocator'] = None) -> Set[Tuple[int, Bloq]]:
-=======
-    def build_call_graph(self, ssa: 'SympySymbolAllocator') -> Set['BloqCountT']:
->>>>>>> 8a4067ab
+    def build_call_graph(self, ssa: 'SympySymbolAllocator') -> Set['BloqCountT']:
         # Eq. D8, we are assuming dA(r_bitsize) and dB(i_bitsize) are inputs and
         # the user has ensured these are large enough for their desired
         # precision.
         num_toff = self.r_bitsize * (2 * self.i_bitsize - 1) - self.i_bitsize**2
-<<<<<<< HEAD
-        return {(4 * num_toff, TGate())}
+        return {(Toffoli(), num_toff)}
 
 
 @frozen
@@ -977,7 +886,7 @@
             ]
         )
 
-    def pretty_name(self) -> str:
+    def short_name(self) -> str:
         return "a*b"
 
     def t_complexity(self):
@@ -985,10 +894,10 @@
         num_toff = self.bitsize**2 - self.bitsize - 1
         return TComplexity(t=4 * num_toff)
 
-    def bloq_counts(self, ssa: Optional['SympySymbolAllocator'] = None) -> Set[Tuple[int, Bloq]]:
+    def build_call_graph(self, ssa: 'SympySymbolAllocator') -> Set['BloqCountT']:
         # Eq. D13, there it is suggested keeping both registers the same size is optimal.
         num_toff = self.bitsize**2 - self.bitsize - 1
-        return {(4 * num_toff, TGate())}
+        return {(Toffoli(), num_toff)}
 
 
 @frozen
@@ -1032,120 +941,6 @@
             ]
         )
 
-    def pretty_name(self) -> str:
-        return "a^2"
-
-    def t_complexity(self):
-        num_toff = self.bitsize**2 // 2 - 4
-        return TComplexity(t=4 * num_toff)
-
-    def bloq_counts(self, ssa: Optional['SympySymbolAllocator'] = None) -> Set[Tuple[int, Bloq]]:
-        # Bottom of page 74
-        num_toff = self.bitsize**2 // 2 - 4
-        return {(4 * num_toff, TGate())}
-=======
-        return {(Toffoli(), num_toff)}
->>>>>>> 8a4067ab
-
-
-@frozen
-class MultiplyTwoReals(Bloq):
-    r"""Multiply two fixed-point representations of real numbers
-
-    i.e.
-
-    $$
-        |a\rangle|b\rangle|0\rangle \rightarrow |a\rangle|b\rangle|a \times b\rangle
-    $$
-
-    The real numbers are assumed to be in the range [0, 1).
-
-    Args:
-        bitsize: Number of bits used to represent the real number.
-
-    Registers:
-<<<<<<< HEAD
-        a: n-bit-sized input registers.
-        b: n-bit-sized input registers.
-        result: A single bit output register to store the result of A > B.
-=======
-     - a: bitsize-sized input register.
-     - b: bitsize-sized input register.
-     - result: bitsize output register
->>>>>>> 8a4067ab
-
-    References:
-        [Compilation of Fault-Tolerant Quantum Heuristics for Combinatorial Optimization]
-            (https://arxiv.org/pdf/2007.07391.pdf) pg 71.
-    """
-
-    bitsize: int
-
-    @property
-    def signature(self):
-        return Signature(
-            [
-                Register("a", self.bitsize),
-                Register("b", self.bitsize),
-                Register("result", self.bitsize, side=Side.RIGHT),
-            ]
-        )
-
-    def short_name(self) -> str:
-        return "a*b"
-
-    def t_complexity(self):
-        # Eq. D13, there it is suggested keeping both registers the same size is optimal.
-        num_toff = self.bitsize**2 - self.bitsize - 1
-        return TComplexity(t=4 * num_toff)
-
-    def build_call_graph(self, ssa: 'SympySymbolAllocator') -> Set['BloqCountT']:
-        # Eq. D13, there it is suggested keeping both registers the same size is optimal.
-        num_toff = self.bitsize**2 - self.bitsize - 1
-        return {(Toffoli(), num_toff)}
-
-
-@frozen
-class SquareRealNumber(Bloq):
-    r"""Square a fixed-point representation of a real number
-
-    i.e.
-
-    $$
-        |a\rangle|0\rangle \rightarrow |a\rangle|a^2\rangle
-    $$
-
-    The real numbers are assumed to be in the range [0, 1).
-
-    Args:
-        bitsize: Number of bits used to represent the real number.
-
-    Registers:
-     - a: bitsize-sized input register.
-     - b: bitsize-sized input register.
-     - result: bitsize output register
-
-    References:
-        [Compilation of Fault-Tolerant Quantum Heuristics for Combinatorial Optimization
-            ](https://arxiv.org/pdf/2007.07391.pdf) pg 74.
-    """
-
-    bitsize: int
-
-    def __attrs_post_init__(self):
-        if self.bitsize < 3:
-            raise ValueError("bitsize must be at least 3 for SquareRealNumber bloq to make sense.")
-
-    @property
-    def signature(self):
-        return Signature(
-            [
-                Register("a", self.bitsize),
-                Register("b", self.bitsize),
-                Register("result", self.bitsize, side=Side.RIGHT),
-            ]
-        )
-
     def short_name(self) -> str:
         return "a^2"
 
@@ -1235,12 +1030,6 @@
         # TODO Determine precise clifford count and/or ignore.
         # See: https://github.com/quantumlib/cirq-qubitization/issues/219
         # See: https://github.com/quantumlib/cirq-qubitization/issues/217
-<<<<<<< HEAD
-        return TComplexity(t=8 * self.bitsize)
-
-    def bloq_counts(self, ssa: Optional['SympySymbolAllocator'] = None) -> Set[Tuple[int, Bloq]]:
-        return {(8 * self.bitsize, TGate())}
-=======
         t_complexity = self.t_complexity()
         return {(TGate(), t_complexity.t)}
 
@@ -1353,5 +1142,4 @@
     def build_call_graph(self, ssa: 'SympySymbolAllocator') -> Set['BloqCountT']:
         # Take the sign qubit as a control and cnot the remaining qubits, then
         # add it to the remaining n-1 bits.
-        return {(TGate(), 4 * (self.bitsize - 2))}
->>>>>>> 8a4067ab
+        return {(TGate(), 4 * (self.bitsize - 2))}