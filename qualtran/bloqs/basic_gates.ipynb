{
 "cells": [
  {
   "cell_type": "markdown",
   "id": "4881cd25",
   "metadata": {
    "cq.autogen": "title_cell"
   },
   "source": [
    "# Basic Gates\n",
    "\n",
    "Basic quantum gates.\n",
    "\n",
    "The bloqs in this module encode gates you'd expect to find in any quantum computing\n",
    "framework. It includes single-qubit unitary gates like rotations, bit- and phase-flip;\n",
    "basic multi-qubit unitary gates; states and effects in the Pauli basis; and non-Clifford\n",
    "gates `TGate` and `Toffoli` which are commonly counted to estimate algorithm resource\n",
    "requirements."
   ]
  },
  {
   "cell_type": "code",
   "execution_count": null,
   "id": "0ab859e3",
   "metadata": {
    "cq.autogen": "top_imports"
   },
   "outputs": [],
   "source": [
    "from qualtran import Bloq, CompositeBloq, BloqBuilder, Signature, Register\n",
    "from qualtran.drawing import show_bloq\n",
    "from typing import *\n",
    "import numpy as np"
   ]
  },
  {
   "cell_type": "markdown",
   "id": "eaa7fa6e",
   "metadata": {
    "cq.autogen": "_make_CNOT.md"
   },
   "source": [
    "## `CNOT`\n",
    "Two-qubit controlled-NOT.\n",
    "\n",
    "#### Registers\n",
    " - `ctrl`: One-bit control register.\n",
    " - `target`: One-bit target register.\n"
   ]
  },
  {
   "cell_type": "code",
   "execution_count": null,
   "id": "9515f273",
   "metadata": {
    "cq.autogen": "_make_CNOT.py"
   },
   "outputs": [],
   "source": [
    "from qualtran.bloqs.basic_gates import CNOT\n",
    "\n",
    "bloq = CNOT()\n",
    "show_bloq(bloq)"
   ]
  },
  {
   "cell_type": "markdown",
   "id": "90478fd6",
   "metadata": {},
   "source": [
    "We show how CNOT is represented as a facorized tensor during Quimb tensor simulation."
   ]
  },
  {
   "cell_type": "code",
   "execution_count": null,
   "id": "f30a59a7",
   "metadata": {},
   "outputs": [],
   "source": [
    "from qualtran.simulation.quimb_sim import (\n",
    "    cbloq_to_quimb, get_right_and_left_inds\n",
    ")\n",
    "\n",
    "cbloq = bloq.as_composite_bloq()\n",
    "tn, _ = cbloq_to_quimb(cbloq)\n",
    "\n",
    "# Rename the indices to something less verbose\n",
    "from qualtran._infra.composite_bloq import _get_dangling_soquets\n",
    "lsoqs = _get_dangling_soquets(cbloq.signature, right=False)\n",
    "rsoqs = _get_dangling_soquets(cbloq.signature, right=True)\n",
    "\n",
    "# Note: the following only works for single-dimension soquets.\n",
    "rename = {lsoqs[k]: f'{k}_in' for k in lsoqs.keys()}\n",
    "rename |= {rsoqs[k]: f'{k}_out' for k in rsoqs.keys()}\n",
    "tn = tn.reindex(rename)\n",
    "\n",
    "tn.draw(color=['COPY', 'XOR'], show_tags=False, initial_layout='spectral')"
   ]
  },
  {
   "cell_type": "code",
   "execution_count": null,
   "id": "128b65b3",
   "metadata": {},
   "outputs": [],
   "source": [
    "bloq.tensor_contract()"
   ]
  },
  {
   "cell_type": "markdown",
   "id": "931869ce",
   "metadata": {
    "cq.autogen": "_make_plus_state.md"
   },
   "source": [
    "## `PlusState`\n",
    "The state |+>"
   ]
  },
  {
   "cell_type": "code",
   "execution_count": null,
   "id": "9fc15a60",
   "metadata": {
    "cq.autogen": "_make_plus_state.py"
   },
   "outputs": [],
   "source": [
    "from qualtran.bloqs.basic_gates import PlusState\n",
    "\n",
    "bloq = PlusState()\n",
    "show_bloq(bloq)"
   ]
  },
  {
   "cell_type": "code",
   "execution_count": null,
   "id": "ca77ccab",
   "metadata": {},
   "outputs": [],
   "source": [
    "bloq.tensor_contract()"
   ]
  },
  {
   "cell_type": "markdown",
   "id": "adf03968",
   "metadata": {
    "cq.autogen": "_make_zero_state.md"
   },
   "source": [
    "## `ZeroState`\n",
    "The state |0>"
   ]
  },
  {
   "cell_type": "code",
   "execution_count": null,
   "id": "c188f4bd",
   "metadata": {
    "cq.autogen": "_make_zero_state.py"
   },
   "outputs": [],
   "source": [
    "from qualtran.bloqs.basic_gates import ZeroState\n",
    "\n",
    "bloq = ZeroState()\n",
    "show_bloq(bloq)"
   ]
  },
  {
   "cell_type": "markdown",
   "id": "bd188cd5",
   "metadata": {},
   "source": [
    "## Synthesizing a Bell state\n",
    "\n",
    "We can create a bell state (|00> + |11>) by cnotting a |+> state into a |0> state."
   ]
  },
  {
   "cell_type": "code",
   "execution_count": null,
   "id": "e2758826",
   "metadata": {},
   "outputs": [],
   "source": [
    "from qualtran.bloqs.basic_gates import ZeroState\n",
    "\n",
    "bb = BloqBuilder()\n",
    "\n",
    "q0 = bb.add(PlusState())\n",
    "q1 = bb.add(ZeroState())\n",
    "\n",
    "q0, q1 = bb.add(CNOT(), ctrl=q0, target=q1)\n",
    "\n",
    "cbloq = bb.finalize(q0=q0, q1=q1)\n",
    "show_bloq(cbloq)"
   ]
  },
  {
   "cell_type": "code",
   "execution_count": null,
   "id": "61dcdfaf",
   "metadata": {},
   "outputs": [],
   "source": [
    "cbloq.tensor_contract()"
   ]
  },
  {
   "cell_type": "markdown",
   "id": "dec257be",
   "metadata": {},
   "source": [
    "We can see how this composite bloq corresponds to a quimb tensor network."
   ]
  },
  {
   "cell_type": "code",
   "execution_count": null,
   "id": "36c5bb1d",
   "metadata": {},
   "outputs": [],
   "source": [
    "tn, _ = cbloq_to_quimb(cbloq)\n",
    "lsoqs = _get_dangling_soquets(cbloq.signature, right=False)\n",
    "rsoqs = _get_dangling_soquets(cbloq.signature, right=True)\n",
    "\n",
    "# Note: the following only works for single-dimension soquets.\n",
    "rename = {lsoqs[k]: f'{k}_in' for k in lsoqs.keys()}\n",
    "rename |= {rsoqs[k]: f'{k}_out' for k in rsoqs.keys()}\n",
    "tn = tn.reindex(rename)\n",
    "\n",
    "tn.draw(color=['COPY', 'XOR', '0', '+'], show_tags=False, initial_layout='spectral')"
   ]
  },
  {
   "cell_type": "markdown",
   "id": "9c1e3acf",
   "metadata": {},
   "source": [
    "`PlusState` and `ZeroState` provide `as_cirq_op` methods for Cirq interoperability, resulting in the familiar `cirq.Circuit` for constructing a Bell state."
   ]
  },
  {
   "cell_type": "code",
   "execution_count": null,
   "id": "dcbe786b",
   "metadata": {},
   "outputs": [],
   "source": [
    "from cirq.contrib.svg import SVGCircuit\n",
    "circuit, qubits = cbloq.to_cirq_circuit()\n",
    "SVGCircuit(circuit)"
   ]
  },
  {
   "cell_type": "markdown",
   "id": "8846fb21",
   "metadata": {
    "cq.autogen": "_make_Rz.md"
   },
   "source": [
    "## `Rz`\n",
    "Single-qubit Rz gate.\n",
    "\n",
    "#### Parameters\n",
    " - `angle`: Rotation angle.\n",
    " - `eps`: precision for implementation of rotation. \n",
    "\n",
    "#### Registers\n",
    " - `q`: One-bit register. \n",
    "\n",
    "#### References\n",
    "[Efficient synthesis of universal Repeat-Until-Success circuits](https://arxiv.org/abs/1404.5320), which offers a small improvement [Optimal ancilla-free Clifford+T approximation of z-rotations](https://arxiv.org/pdf/1403.2975.pdf).\n"
   ]
  },
  {
   "cell_type": "code",
   "execution_count": null,
   "id": "82f2d005",
   "metadata": {
    "cq.autogen": "_make_Rz.py"
   },
   "outputs": [],
   "source": [
    "from qualtran.bloqs.basic_gates import Rz\n",
    "\n",
    "bloq = Rz(angle=np.pi / 4.0)\n",
    "show_bloq(bloq)"
   ]
  },
  {
   "cell_type": "markdown",
   "id": "0d1331d3",
   "metadata": {
    "cq.autogen": "_make_t_gate.md"
   },
   "source": [
    "## `TGate`\n",
    "The T gate.\n",
    "\n",
    "This is the fourth root of the Pauli Z gate. Quantum programs composed solely\n",
    "of gates belonging to the Clifford group (like X, Z, Hadamard, CNOT, S) can be simulated\n",
    "efficiently by a classical computer and therefore offer no quantum advantage. The Clifford\n",
    "gates do not provide a universal quantum gateset. The addition of any non-Clifford gate\n",
    "makes the gateset universal. One of the most popular additions is the T gate, yielding\n",
    "the common Clifford+T gateset.\n",
    "\n",
    "#### Registers\n",
    " - `q`: The qubit \n",
    "\n",
    "#### References\n",
    "[Universal Quantum Computation with ideal Clifford gates and noisy ancillas](https://arxiv.org/abs/quant-ph/0403025). Bravyi and Kitaev. 2004. [Fast and efficient exact synthesis of single qubit unitaries generated by Clifford and T gates](https://arxiv.org/abs/1206.5236). Kliuchnikov et. al. 2012. [Universal Gate Set, Magic States, and costliness of the T gate](https://quantumcomputing.stackexchange.com/a/33358). Gidney. 2023.\n"
   ]
  },
  {
   "cell_type": "code",
   "execution_count": null,
   "id": "74a10f2f",
   "metadata": {
    "cq.autogen": "_make_t_gate.py"
   },
   "outputs": [],
   "source": [
    "from qualtran.bloqs.basic_gates import TGate\n",
    "\n",
    "bloq = TGate()\n",
    "show_bloq(bloq)"
   ]
  },
  {
   "cell_type": "markdown",
   "id": "b53c95ca",
   "metadata": {},
   "source": [
    "We can create the \"magic state\" T|+> which is used via teleportation to do non-Clifford operations in the surface code."
   ]
  },
  {
   "cell_type": "code",
   "execution_count": null,
   "id": "db837f41",
   "metadata": {},
   "outputs": [],
   "source": [
    "bb = BloqBuilder()\n",
    "q = bb.add(PlusState())\n",
    "q = bb.add(TGate(), q=q)\n",
    "cbloq = bb.finalize(q=q)\n",
    "show_bloq(cbloq)"
   ]
  },
  {
   "cell_type": "code",
   "execution_count": null,
   "id": "cfc36441",
   "metadata": {},
   "outputs": [],
   "source": [
    "circuit, _ = cbloq.to_cirq_circuit()\n",
    "SVGCircuit(circuit)"
   ]
  },
  {
   "cell_type": "code",
   "execution_count": null,
   "id": "ae6f2fba",
   "metadata": {},
   "outputs": [],
   "source": [
    "psi = circuit.final_state_vector()\n",
    "psi * np.sqrt(2)"
   ]
  },
  {
   "cell_type": "markdown",
   "id": "30a5458b",
   "metadata": {
    "cq.autogen": "_make_Toffoli.md"
   },
   "source": [
    "## `Toffoli`\n",
    "The Toffoli gate.\n",
    "\n",
    "This will flip the target bit if both controls are active. It can be thought of as\n",
    "a reversible AND gate.\n",
    "\n",
    "Like `TGate`, this is a common compilation target. The Clifford+Toffoli gateset is\n",
    "universal.\n",
    "\n",
    "#### References\n",
    "[Novel constructions for the fault-tolerant Toffoli gate](https://arxiv.org/abs/1212.5069). Cody Jones. 2012. Provides a decomposition into 4 `TGate`.\n"
   ]
  },
  {
   "cell_type": "code",
   "execution_count": null,
   "id": "020ce731",
   "metadata": {
    "cq.autogen": "_make_Toffoli.py"
   },
   "outputs": [],
   "source": [
    "from qualtran.bloqs.basic_gates import Toffoli\n",
    "\n",
    "bloq = Toffoli()\n",
    "show_bloq(bloq)"
   ]
  },
  {
   "cell_type": "code",
   "execution_count": null,
   "id": "0aca6c53",
   "metadata": {},
   "outputs": [],
   "source": [
<<<<<<< HEAD
    "from qualtran.resource_counting import get_bloq_counts_graph, GraphvizCounts\n",
    "g, sigma = get_bloq_counts_graph(bloq)\n",
    "GraphvizCounts(g).get_svg()"
=======
    "from qualtran.drawing import show_call_graph, show_counts_sigma\n",
    "\n",
    "g, sigma = bloq.call_graph()\n",
    "show_call_graph(g)\n",
    "show_counts_sigma(sigma)"
>>>>>>> 8a4067ab
   ]
  },
  {
   "cell_type": "markdown",
   "id": "684063ca",
   "metadata": {
    "cq.autogen": "_make_Hadamard.md"
   },
   "source": [
    "## `Hadamard`\n",
    "The Hadamard gate\n",
    "\n",
    "This converts between the X and Z basis.\n",
    "\n",
    "$$\n",
    "H |0\\rangle = |+\\rangle \\\\\n",
    "H |-\\rangle = |1\\rangle\n",
    "$$\n",
    "\n",
    "#### Registers\n",
    " - `q`: The qubit\n"
   ]
  },
  {
   "cell_type": "code",
   "execution_count": null,
   "id": "a5c97801",
   "metadata": {
    "cq.autogen": "_make_Hadamard.py"
   },
   "outputs": [],
   "source": [
    "from qualtran.bloqs.basic_gates import Hadamard\n",
    "\n",
    "bloq = Hadamard()\n",
    "show_bloq(bloq)"
   ]
  }
 ],
 "metadata": {
  "kernelspec": {
   "display_name": "Python 3 (ipykernel)",
   "language": "python",
   "name": "python3"
  },
  "language_info": {
   "codemirror_mode": {
    "name": "ipython",
    "version": 3
   },
   "file_extension": ".py",
   "mimetype": "text/x-python",
   "name": "python",
   "nbconvert_exporter": "python",
   "pygments_lexer": "ipython3",
   "version": "3.10.9"
  }
 },
 "nbformat": 4,
 "nbformat_minor": 5
}<|MERGE_RESOLUTION|>--- conflicted
+++ resolved
@@ -418,17 +418,11 @@
    "metadata": {},
    "outputs": [],
    "source": [
-<<<<<<< HEAD
-    "from qualtran.resource_counting import get_bloq_counts_graph, GraphvizCounts\n",
-    "g, sigma = get_bloq_counts_graph(bloq)\n",
-    "GraphvizCounts(g).get_svg()"
-=======
     "from qualtran.drawing import show_call_graph, show_counts_sigma\n",
     "\n",
     "g, sigma = bloq.call_graph()\n",
     "show_call_graph(g)\n",
     "show_counts_sigma(sigma)"
->>>>>>> 8a4067ab
    ]
   },
   {
