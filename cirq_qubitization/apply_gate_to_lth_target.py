from typing import Callable, Sequence, Tuple
from functools import cached_property
import cirq
from cirq_qubitization.unary_iteration import UnaryIterationGate
from cirq_qubitization.gate_with_registers import Registers


class ApplyGateToLthQubit(UnaryIterationGate):
    def __init__(
        self,
        selection_bitsize: int,
        target_bitsize: int,
        nth_gate: Callable[[int], cirq.Gate],
        *,
        control_bitsize: int = 1,
    ):
        self._nth_gate = nth_gate
        self._selection_bitsize = selection_bitsize
        self._target_bitsize = target_bitsize
        self._control_bitsize = control_bitsize

    @cached_property
    def control_registers(self) -> Registers:
        return Registers.build(control=self._control_bitsize)

    @cached_property
    def selection_registers(self) -> Registers:
        return Registers.build(selection=self._selection_bitsize)

    @cached_property
    def target_registers(self) -> Registers:
        return Registers.build(target=self._target_bitsize)

    @cached_property
    def iteration_lengths(self) -> Tuple[int, ...]:
        return (self._target_bitsize,)

    def _circuit_diagram_info_(self, args: cirq.CircuitDiagramInfoArgs) -> cirq.CircuitDiagramInfo:
<<<<<<< HEAD
        wire_symbols = ["@"] * cirq.num_qubits(self.control_registers)
        wire_symbols += ["In"] * cirq.num_qubits(self.selection_registers)
        wire_symbols += ["Anc"] * cirq.num_qubits(self.ancilla_registers)
=======
        wire_symbols = ["@"] * self.control_registers.bitsize
        wire_symbols += ["In"] * self.selection_registers.bitsize
        wire_symbols += ["Anc"] * self.ancilla_registers.bitsize
>>>>>>> d177587e
        wire_symbols += [str(self._nth_gate(i)) for i in range(self._target_bitsize)]
        return cirq.CircuitDiagramInfo(wire_symbols=wire_symbols)

    def nth_operation(
        self, selection: int, control: cirq.Qid, target: Sequence[cirq.Qid]
    ) -> cirq.OP_TREE:
        return self._nth_gate(selection).on(target[-(selection + 1)]).controlled_by(control)<|MERGE_RESOLUTION|>--- conflicted
+++ resolved
@@ -36,15 +36,9 @@
         return (self._target_bitsize,)
 
     def _circuit_diagram_info_(self, args: cirq.CircuitDiagramInfoArgs) -> cirq.CircuitDiagramInfo:
-<<<<<<< HEAD
-        wire_symbols = ["@"] * cirq.num_qubits(self.control_registers)
-        wire_symbols += ["In"] * cirq.num_qubits(self.selection_registers)
-        wire_symbols += ["Anc"] * cirq.num_qubits(self.ancilla_registers)
-=======
         wire_symbols = ["@"] * self.control_registers.bitsize
         wire_symbols += ["In"] * self.selection_registers.bitsize
         wire_symbols += ["Anc"] * self.ancilla_registers.bitsize
->>>>>>> d177587e
         wire_symbols += [str(self._nth_gate(i)) for i in range(self._target_bitsize)]
         return cirq.CircuitDiagramInfo(wire_symbols=wire_symbols)
 
