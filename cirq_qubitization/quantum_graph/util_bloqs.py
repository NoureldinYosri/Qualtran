--- conflicted
+++ resolved
@@ -8,11 +8,7 @@
 
 from cirq_qubitization import TComplexity
 from cirq_qubitization.quantum_graph.bloq import Bloq
-<<<<<<< HEAD
-from cirq_qubitization.quantum_graph.classical_sim import big_endian_bits_to_int, int_to_bits
-=======
 from cirq_qubitization.quantum_graph.classical_sim import bits_to_ints, ints_to_bits
->>>>>>> 2c56820a
 from cirq_qubitization.quantum_graph.composite_bloq import SoquetT
 from cirq_qubitization.quantum_graph.fancy_registers import FancyRegister, FancyRegisters, Side
 from cirq_qubitization.quantum_graph.quantum_graph import BloqInstance
@@ -51,11 +47,7 @@
     def apply_classical(self, split: int) -> Dict[str, NDArray[np.uint8]]:
         assert split >= 0
         assert split.bit_length() <= self.n
-<<<<<<< HEAD
-        return {'split': int_to_bits(split, self.n)}
-=======
         return {'split': ints_to_bits(split, self.n)}
->>>>>>> 2c56820a
 
 
 @frozen
@@ -103,11 +95,7 @@
 
     def apply_classical(self, join: NDArray[np.uint8]) -> Dict[str, NDArray[np.uint8]]:
         assert join.shape == (self.n,)
-<<<<<<< HEAD
-        return {'join': big_endian_bits_to_int(join)[0]}
-=======
         return {'join': bits_to_ints(join)[0]}
->>>>>>> 2c56820a
 
 
 @frozen
