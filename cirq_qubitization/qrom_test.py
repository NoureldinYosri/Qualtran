import pytest
import cirq
import cirq_qubitization


@pytest.mark.parametrize("data", [[[1, 2, 3, 4, 5]], [[1, 2, 3], [4, 5, 10]]])
def test_qrom(data):
    qrom = cirq_qubitization.QROM(*data)
    qubit_regs = qrom.registers.get_named_qubits()
    all_qubits = qrom.registers.merge_qubits(**qubit_regs)
<<<<<<< HEAD
    selection, ancilla = qubit_regs["selection"], qubit_regs["ancilla"]
=======
    selection = qubit_regs["selection"]
>>>>>>> d177587e
    targets = [qubit_regs[f"target{i}"] for i in range(len(data))]
    circuit = cirq.Circuit(qrom.on_registers(**qubit_regs))

    sim = cirq.Simulator()
    for selection_integer in range(qrom.iteration_length):
        svals = [int(x) for x in format(selection_integer, f"0{len(selection)}b")]
        qubit_vals = {x: 0 for x in all_qubits}
        qubit_vals.update({s: sval for s, sval in zip(selection, svals)})

        initial_state = [qubit_vals[x] for x in all_qubits]
        result = sim.simulate(circuit, initial_state=initial_state, qubit_order=all_qubits)

        for target, d in zip(targets, data):
            for q, b in zip(target, f"{d[selection_integer]:0{len(target)}b}"):
                qubit_vals[q] = int(b)
        final_state = [qubit_vals[x] for x in all_qubits]
        expected_output = "".join(str(x) for x in final_state)
<<<<<<< HEAD
        assert result.dirac_notation()[1:-1] == expected_output
=======
        assert result.dirac_notation()[1:-1] == expected_output


def test_qrom_repr():
    qrom = cirq_qubitization.QROM([1, 2], [3, 5])
    cirq.testing.assert_equivalent_repr(qrom, setup_code="import cirq_qubitization\n")
>>>>>>> d177587e
<|MERGE_RESOLUTION|>--- conflicted
+++ resolved
@@ -8,11 +8,7 @@
     qrom = cirq_qubitization.QROM(*data)
     qubit_regs = qrom.registers.get_named_qubits()
     all_qubits = qrom.registers.merge_qubits(**qubit_regs)
-<<<<<<< HEAD
-    selection, ancilla = qubit_regs["selection"], qubit_regs["ancilla"]
-=======
     selection = qubit_regs["selection"]
->>>>>>> d177587e
     targets = [qubit_regs[f"target{i}"] for i in range(len(data))]
     circuit = cirq.Circuit(qrom.on_registers(**qubit_regs))
 
@@ -30,13 +26,9 @@
                 qubit_vals[q] = int(b)
         final_state = [qubit_vals[x] for x in all_qubits]
         expected_output = "".join(str(x) for x in final_state)
-<<<<<<< HEAD
-        assert result.dirac_notation()[1:-1] == expected_output
-=======
         assert result.dirac_notation()[1:-1] == expected_output
 
 
 def test_qrom_repr():
     qrom = cirq_qubitization.QROM([1, 2], [3, 5])
-    cirq.testing.assert_equivalent_repr(qrom, setup_code="import cirq_qubitization\n")
->>>>>>> d177587e
+    cirq.testing.assert_equivalent_repr(qrom, setup_code="import cirq_qubitization\n")